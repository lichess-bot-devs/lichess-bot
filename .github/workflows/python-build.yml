# This workflow will install Python dependencies and lint
# For more information see: https://help.github.com/actions/language-and-framework-guides/using-python-with-github-actions

name: Python Build

on:
  push:
    branches: [ master ]
  pull_request:
    branches: [ master ]

jobs:
  build:
    runs-on: ${{ matrix.os }}
    strategy:
      matrix:
        os: [ubuntu-latest, macos-latest, windows-latest]
        python: [3.9, "3.10", "3.11"]

    steps:
    - uses: actions/checkout@v3
    - name: Set up Python ${{ matrix.python }}
      uses: actions/setup-python@v4
      with:
        python-version: ${{ matrix.python }}
    - name: Install dependencies
      run: |
        python -m pip install --upgrade pip
<<<<<<< HEAD
=======
        pip install flake8 flake8-markdown flake8-docstrings
>>>>>>> 71af0932
        pip install -r requirements.txt
    - name: Lint with flake8
      run: |
        # stop the build if there are Python syntax errors or undefined names
        flake8 . --count --select=E9,F63,F7,F82 --show-source --statistics
        # exit-zero treats all errors as warnings. The GitHub editor is 127 chars wide.
        # W503 and W504 are mutually exclusive. W504 is considered the best practice now.
        flake8 . --count --exit-zero --max-complexity=10 --max-line-length=127 --statistics --ignore=D,W503
    - name: Lint with flake8-markdown
      run: |
        flake8-markdown "*.md"
    - name: Lint with flake8-docstrings
      run: |
        flake8 . --count --exit-zero --max-line-length=127 --statistics --select=D<|MERGE_RESOLUTION|>--- conflicted
+++ resolved
@@ -26,10 +26,6 @@
     - name: Install dependencies
       run: |
         python -m pip install --upgrade pip
-<<<<<<< HEAD
-=======
-        pip install flake8 flake8-markdown flake8-docstrings
->>>>>>> 71af0932
         pip install -r requirements.txt
     - name: Lint with flake8
       run: |
