--- conflicted
+++ resolved
@@ -46,7 +46,6 @@
 - **NOTE: You won't see this token again on Lichess, so do save it.**
 
 ## Setup Engine
-<<<<<<< HEAD
 - Place your engine(s) in the `engine: dir` directory
 - In `config.yml`, enter the binary name as the `engine: name` field (In Windows you may need to type a name with ".exe", like "lczero.exe")
 - Leave the `weights` field empty or see LeelaChessZero section for Neural Nets
@@ -94,7 +93,7 @@
 id name Stockfish 13
 id author the Stockfish developers (see AUTHORS file)
 
-option name Debug Log File type string default 
+option name Debug Log File type string default
 option name Contempt type spin default 24 min -100 max 100
 option name Analysis Contempt type combo default Both var Off var White var Black var Both
 option name Threads type spin default 1 min 1 max 512
@@ -209,11 +208,6 @@
     hello: Hi, {opponent}! I'm {me}. Good luck!
     goodbye: Good game!
 ```
-=======
-- Place your engine(s) in the `engine.dir` directory.
-- In `config.yml` file, enter the binary name as the `engine.name` field (In Windows you may need to type a name with `.exe`, like `lczero.exe`).
-- Leave the `weights` field empty or see LeelaChessZero section for Neural Nets.
->>>>>>> cd81e3bc
 
 ## Lichess Upgrade to Bot Account
 **WARNING: This is irreversible. [Read more about upgrading to bot account](https://lichess.org/api#operation/botAccountUpgrade).**
@@ -269,7 +263,7 @@
 The examples just implement `search`.
 4. In the `config.yml`, change the name from `engine_name` to the name of your class
     - In this case, you could change it to:
-                                    
+
         `name: "RandomMove"`
 
 ## Tips & Tricks
