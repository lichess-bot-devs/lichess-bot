import yaml
import os
import os.path
import logging
import math
from abc import ABCMeta
from enum import Enum
from typing import Dict, Any
CONFIG_DICT_TYPE = Dict[str, Any]

logger = logging.getLogger(__name__)


<<<<<<< HEAD
class DelayType(str, Enum):
    """
    Whether we should avoid challenging the same opponent after they have declined our challenge.
    """
=======
class FilterType(str, Enum):
>>>>>>> 59fcd5c5
    NONE = "none"
    """Will still challenge the opponent."""
    COARSE = "coarse"
    """Won't challenge the opponent for some time."""
    FINE = "fine"
    """Won't challenge the opponent to a game of the same mode, speed, and variant for some time."""


class Configuration:
    """
    The config or a sub-config that the bot uses.
    """
    def __init__(self, parameters: CONFIG_DICT_TYPE) -> None:
        """
        :param parameters: A `dict` containing the config for the bot.
        """
        self.config = parameters

    def __getattr__(self, name: str) -> Any:
        """
        Enables the use of `config.key1.key2`.
        :param name: The key to get its value.
        :return: The value of the key.
        """
        return self.lookup(name)

    def lookup(self, name: str) -> Any:
        """
        Gets the value of a key.
        :param name: The key to get its value.
        :return: `Configuration` if the value is a `dict` else returns the value.
        """
        data = self.config.get(name)
        return Configuration(data) if isinstance(data, dict) else data

    def items(self) -> Any:
        """
        :return: All the key-value pairs in this config.
        """
        return self.config.items()

    def __bool__(self) -> bool:
        return bool(self.config)

    def __getstate__(self) -> CONFIG_DICT_TYPE:
        return self.config

    def __setstate__(self, d: CONFIG_DICT_TYPE) -> None:
        self.config = d


def config_assert(assertion: bool, error_message: str) -> None:
    """
    :raises: An exception if an assertion is false.
    """
    if not assertion:
        raise Exception(error_message)


def check_config_section(config: CONFIG_DICT_TYPE, data_name: str, data_type: ABCMeta, subsection: str = "") -> None:
    """
    Checks the validity of a config section.
    :param config: The config section.
    :param data_name: The key to check its value.
    :param data_type: The expected data type.
    :param subsection: The subsection of the key.
    """
    config_part = config[subsection] if subsection else config
    sub = f"`{subsection}` sub" if subsection else ""
    data_location = f"`{data_name}` subsection in `{subsection}`" if subsection else f"Section `{data_name}`"
    type_error_message = {str: f"{data_location} must be a string wrapped in quotes.",
                          dict: f"{data_location} must be a dictionary with indented keys followed by colons."}
    config_assert(data_name in config_part, f"Your config.yml does not have required {sub}section `{data_name}`.")
    config_assert(isinstance(config_part[data_name], data_type), type_error_message[data_type])


def set_config_default(config: CONFIG_DICT_TYPE, *sections: str, key: str, default: Any,
                       force_empty_values: bool = False) -> CONFIG_DICT_TYPE:
    """
    Fill the a specific config key with the default value if it is missing.
    :param config: The bot's config.
    :param sections: The sections that the key is in.
    :param key: The key to set.
    :param default: The default value.
    :param force_empty_values: Whether an empty value should be replaced with the default value.
    :return: The new config with the default value inserted if needed.
    """
    subconfig = config
    for section in sections:
        subconfig = subconfig.setdefault(section, {})
        if not isinstance(subconfig, dict):
            raise Exception(f'The {section} section in {sections} should hold a set of key-value pairs, not a value.')
    if force_empty_values:
        if subconfig.get(key) in [None, ""]:
            subconfig[key] = default
    else:
        subconfig.setdefault(key, default)
    return subconfig


def change_value_to_list(config: CONFIG_DICT_TYPE, *sections: str, key: str) -> None:
    """
    Changes a single value to a list. e.g. 60 becomes [60]. Used to maintain backwards compatibility.
    :param config: The bot's config.
    :param sections: The sections that the key is in.
    :param key: The key to set.
    """
    subconfig = set_config_default(config, *sections, key=key, default=[])

    if subconfig[key] is None:
        subconfig[key] = []

    if not isinstance(subconfig[key], list):
        subconfig[key] = [subconfig[key]]


def insert_default_values(CONFIG: CONFIG_DICT_TYPE) -> None:
    """
    Inserts the default values of most keys to the config if they are missing.
    :param CONFIG: The bot's config.
    """
    set_config_default(CONFIG, key="abort_time", default=20)
    set_config_default(CONFIG, key="move_overhead", default=1000)
    set_config_default(CONFIG, key="rate_limiting_delay", default=0)
    set_config_default(CONFIG, "engine", key="working_dir", default=os.getcwd(), force_empty_values=True)
    set_config_default(CONFIG, "engine", key="silence_stderr", default=False)
    set_config_default(CONFIG, "engine", "draw_or_resign", key="offer_draw_enabled", default=False)
    set_config_default(CONFIG, "engine", "draw_or_resign", key="offer_draw_for_egtb_zero", default=True)
    set_config_default(CONFIG, "engine", "draw_or_resign", key="resign_enabled", default=False)
    set_config_default(CONFIG, "engine", "draw_or_resign", key="resign_for_egtb_minus_two", default=True)
    set_config_default(CONFIG, "engine", "draw_or_resign", key="resign_moves", default=3)
    set_config_default(CONFIG, "engine", "draw_or_resign", key="resign_score", default=-1000)
    set_config_default(CONFIG, "engine", "draw_or_resign", key="offer_draw_moves", default=5)
    set_config_default(CONFIG, "engine", "draw_or_resign", key="offer_draw_score", default=0)
    set_config_default(CONFIG, "engine", "draw_or_resign", key="offer_draw_pieces", default=10)
    set_config_default(CONFIG, "engine", "online_moves", key="max_out_of_book_moves", default=10)
    set_config_default(CONFIG, "engine", "online_moves", key="max_retries", default=2, force_empty_values=True)
    set_config_default(CONFIG, "engine", "online_moves", "online_egtb", key="enabled", default=False)
    set_config_default(CONFIG, "engine", "online_moves", "online_egtb", key="source", default="lichess")
    set_config_default(CONFIG, "engine", "online_moves", "online_egtb", key="min_time", default=20)
    set_config_default(CONFIG, "engine", "online_moves", "online_egtb", key="max_pieces", default=7)
    set_config_default(CONFIG, "engine", "online_moves", "online_egtb", key="move_quality", default="best")
    set_config_default(CONFIG, "engine", "online_moves", "chessdb_book", key="enabled", default=False)
    set_config_default(CONFIG, "engine", "online_moves", "chessdb_book", key="min_time", default=20)
    set_config_default(CONFIG, "engine", "online_moves", "chessdb_book", key="move_quality", default="good")
    set_config_default(CONFIG, "engine", "online_moves", "chessdb_book", key="min_depth", default=20)
    set_config_default(CONFIG, "engine", "online_moves", "chessdb_book", key="contribute", default=True)
    set_config_default(CONFIG, "engine", "online_moves", "lichess_cloud_analysis", key="enabled", default=False)
    set_config_default(CONFIG, "engine", "online_moves", "lichess_cloud_analysis", key="min_time", default=20)
    set_config_default(CONFIG, "engine", "online_moves", "lichess_cloud_analysis", key="move_quality", default="best")
    set_config_default(CONFIG, "engine", "online_moves", "lichess_cloud_analysis", key="min_depth", default=20)
    set_config_default(CONFIG, "engine", "online_moves", "lichess_cloud_analysis", key="min_knodes", default=0)
    set_config_default(CONFIG, "engine", "online_moves", "lichess_cloud_analysis", key="max_score_difference", default=50)
    set_config_default(CONFIG, "engine", "lichess_bot_tbs", "syzygy", key="enabled", default=False)
    set_config_default(CONFIG, "engine", "lichess_bot_tbs", "syzygy", key="max_pieces", default=7)
    set_config_default(CONFIG, "engine", "lichess_bot_tbs", "syzygy", key="move_quality", default="best")
    set_config_default(CONFIG, "engine", "lichess_bot_tbs", "gaviota", key="enabled", default=False)
    set_config_default(CONFIG, "engine", "lichess_bot_tbs", "gaviota", key="max_pieces", default=5)
    set_config_default(CONFIG, "engine", "lichess_bot_tbs", "gaviota", key="move_quality", default="best")
    set_config_default(CONFIG, "engine", "lichess_bot_tbs", "gaviota", key="min_dtm_to_consider_as_wdl_1", default=120)
    set_config_default(CONFIG, "engine", "polyglot", key="enabled", default=False)
    set_config_default(CONFIG, "engine", "polyglot", key="max_depth", default=8)
    set_config_default(CONFIG, "engine", "polyglot", key="selection", default="weighted_random")
    set_config_default(CONFIG, "engine", "polyglot", key="min_weight", default=1)
    set_config_default(CONFIG, "challenge", key="concurrency", default=1)
    set_config_default(CONFIG, "challenge", key="sort_by", default="best")
    set_config_default(CONFIG, "challenge", key="accept_bot", default=False)
    set_config_default(CONFIG, "challenge", key="only_bot", default=False)
    set_config_default(CONFIG, "challenge", key="max_increment", default=180)
    set_config_default(CONFIG, "challenge", key="min_increment", default=0)
    set_config_default(CONFIG, "challenge", key="max_base", default=math.inf)
    set_config_default(CONFIG, "challenge", key="min_base", default=0)
    set_config_default(CONFIG, "challenge", key="max_days", default=math.inf)
    set_config_default(CONFIG, "challenge", key="min_days", default=1)
    set_config_default(CONFIG, "challenge", key="block_list", default=[], force_empty_values=True)
    set_config_default(CONFIG, "correspondence", key="checkin_period", default=600)
    set_config_default(CONFIG, "correspondence", key="move_time", default=60, force_empty_values=True)
    set_config_default(CONFIG, "correspondence", key="disconnect_time", default=300)
    set_config_default(CONFIG, "matchmaking", key="challenge_timeout", default=30, force_empty_values=True)
    CONFIG["matchmaking"]["challenge_timeout"] = max(CONFIG["matchmaking"]["challenge_timeout"], 1)
    set_config_default(CONFIG, "matchmaking", key="block_list", default=[], force_empty_values=True)
    default_filter = (CONFIG.get("matchmaking") or {}).get("delay_after_decline") or FilterType.NONE.value
    set_config_default(CONFIG, "matchmaking", key="challenge_filter", default=default_filter, force_empty_values=True)
    set_config_default(CONFIG, "matchmaking", key="allow_matchmaking", default=False)
    set_config_default(CONFIG, "matchmaking", key="challenge_initial_time", default=[60], force_empty_values=True)
    change_value_to_list(CONFIG, "matchmaking", key="challenge_initial_time")
    set_config_default(CONFIG, "matchmaking", key="challenge_increment", default=[2], force_empty_values=True)
    change_value_to_list(CONFIG, "matchmaking", key="challenge_increment")
    set_config_default(CONFIG, "matchmaking", key="challenge_days", default=[None], force_empty_values=True)
    change_value_to_list(CONFIG, "matchmaking", key="challenge_days")
    set_config_default(CONFIG, "matchmaking", key="opponent_min_rating", default=600, force_empty_values=True)
    set_config_default(CONFIG, "matchmaking", key="opponent_max_rating", default=4000, force_empty_values=True)
    set_config_default(CONFIG, "matchmaking", key="opponent_allow_tos_violation", default=True)
    set_config_default(CONFIG, "matchmaking", key="challenge_variant", default="random")
    set_config_default(CONFIG, "matchmaking", key="challenge_mode", default="random")

    for section in ["engine", "correspondence"]:
        for ponder in ["ponder", "uci_ponder"]:
            set_config_default(CONFIG, section, key=ponder, default=False)

    for type in ["hello", "goodbye"]:
        for target in ["", "_spectators"]:
            set_config_default(CONFIG, "greeting", key=type + target, default="", force_empty_values=True)


def log_config(CONFIG: CONFIG_DICT_TYPE) -> None:
    """
    Log the config to make debugging easier.
    :param CONFIG: The bot's config.
    """
    logger_config = CONFIG.copy()
    logger_config["token"] = "logger"
    logger.debug(f"Config:\n{yaml.dump(logger_config, sort_keys=False)}")
    logger.debug("====================")


def validate_config(CONFIG: CONFIG_DICT_TYPE) -> None:
    check_config_section(CONFIG, "token", str)
    check_config_section(CONFIG, "url", str)
    check_config_section(CONFIG, "engine", dict)
    check_config_section(CONFIG, "challenge", dict)
    check_config_section(CONFIG, "dir", str, "engine")
    check_config_section(CONFIG, "name", str, "engine")

    config_assert(CONFIG["token"] != "xxxxxxxxxxxxxxxx",
                  "Your config.yml has the default Lichess API token. This is probably wrong.")
    config_assert(os.path.isdir(CONFIG["engine"]["dir"]),
                  f'Your engine directory `{CONFIG["engine"]["dir"]}` is not a directory.')

    working_dir = CONFIG["engine"].get("working_dir")
    config_assert(not working_dir or os.path.isdir(working_dir),
                  f"Your engine's working directory `{working_dir}` is not a directory.")

    engine = os.path.join(CONFIG["engine"]["dir"], CONFIG["engine"]["name"])
    config_assert(os.path.isfile(engine) or CONFIG["engine"]["protocol"] == "homemade",
                  f"The engine {engine} file does not exist.")
    config_assert(os.access(engine, os.X_OK) or CONFIG["engine"]["protocol"] == "homemade",
                  f"The engine {engine} doesn't have execute (x) permission. Try: chmod +x {engine}")

    if CONFIG["engine"]["protocol"] == "xboard":
        for section, subsection in (("online_moves", "online_egtb"),
                                    ("lichess_bot_tbs", "syzygy"),
                                    ("lichess_bot_tbs", "gaviota")):
            online_section = (CONFIG["engine"].get(section) or {}).get(subsection) or {}
            config_assert(online_section.get("move_quality") != "suggest" or not online_section.get("enabled"),
                          f"XBoard engines can't be used with `move_quality` set to `suggest` in {subsection}.")

    filter_option = "challenge_filter"
    filter_type = (CONFIG.get("matchmaking") or {}).get(filter_option)
    config_assert(filter_type is None or filter_type in FilterType.__members__.values(),
                  f"{filter_type} is not a valid value for {filter_option} (formerly delay_after_decline) parameter. "
                  f"Choices are: {', '.join(FilterType)}.")


def load_config(config_file: str) -> Configuration:
    """
    Reads the config.
    :param config_file: The filename of the config (usually `config.yml`).
    :return: A `Configuration` object containing the config.
    """
    with open(config_file) as stream:
        try:
            CONFIG = yaml.safe_load(stream)
        except Exception:
            logger.exception("There appears to be a syntax problem with your config.yml")
            raise

    log_config(CONFIG)

    if "LICHESS_BOT_TOKEN" in os.environ:
        CONFIG["token"] = os.environ["LICHESS_BOT_TOKEN"]

    validate_config(CONFIG)
    insert_default_values(CONFIG)
    log_config(CONFIG)
    validate_config(CONFIG)

    return Configuration(CONFIG)<|MERGE_RESOLUTION|>--- conflicted
+++ resolved
@@ -11,14 +11,7 @@
 logger = logging.getLogger(__name__)
 
 
-<<<<<<< HEAD
-class DelayType(str, Enum):
-    """
-    Whether we should avoid challenging the same opponent after they have declined our challenge.
-    """
-=======
 class FilterType(str, Enum):
->>>>>>> 59fcd5c5
     NONE = "none"
     """Will still challenge the opponent."""
     COARSE = "coarse"
