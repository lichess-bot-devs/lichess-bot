token: "xxxxxxxxxxxxxxxx"    # lichess OAuth2 Token
url: "https://lichess.org/"  # lichess base URL

engine:                      # engine settings
  dir: "./engines/"          # dir containing engines, relative to this project
  name: "engine_name"        # binary name of the engine to use
<<<<<<< HEAD
  protocol: "uci"            # "uci" or "xboard" or "homemade"
  uci_ponder: true           # think on opponent time; only works if "protocol" is "uci"
=======
  protocol: "uci"            # "uci" or "xboard"
  ponder: true               # think on opponent time
>>>>>>> 73e9036e
  polyglot:
    enabled: false           # activate polyglot book
    book:
      standard: # list of book file paths for variant standard
        - engines/book1.bin
        - engines/book2.bin
#      atomic: # list of book file paths for variant atomic
#        - engines/atomicbook1.bin
#        - engines/atomicbook2.bin
#      etc.
#      use the same pattern for giveaway, crazyhouse, horde, kingofthehill, racingkings, 3check as well
    min_weight: 1            # does not select moves with weight below min_weight (min 0, max: 65535)
    selection: "weighted_random" # move selection is one of "weighted_random", "uniform_random" or "best_move" (but not below the min_weight in 2. and 3. case)
    max_depth: 8             # half move max depth
# engine_options:            # any custom command line params to pass to the engine
#   cpuct: 3.1
  uci_options:               # arbitrary UCI options passed to the engine
    Move Overhead: 100       # increase if your bot flags games too often
    Threads: 2               # max CPU threads the engine can use
    Hash: 256                # max memory (in megabytes) the engine can allocate
#   go_commands:             # additional options to pass to the UCI go command
#     nodes: 1               # Search so many nodes only.
#     depth: 5               # Search depth ply only.
#     movetime: 1000         # Integer. Search exactly movetime milliseconds.
# xboard_options:            # arbitrary xboard options passed to the engine
#   cores: "4"
#   memory: "4096"
#   egtpath:                 # dir containing egtb, relative to this project
#     gaviota: "Gaviota path"
#     nalimov: "Nalimov Path"
#     scorpio: "Scorpio Path"
#     syzygy: "Syzygy Path"
  silence_stderr: false      # some engines (yes you, leela) are very noisy

abort_time: 20               # time to abort a game in seconds when there is no activity
fake_think_time: false       # artificially slow down the bot to pretend like it's thinking
rate_limiting_delay: 0       # time (in ms) to delay after sending a move to prevent "Too Many Requests" errors
move_overhead: 2000          # increase if your bot flags games too often

challenge:                   # incoming challenges
  concurrency: 1             # number of games to play simultaneously
  sort_by: "best"            # possible values: "best", "first"
  accept_bot: false          # accepts challenges coming from other bots
  only_bot: false            # accept challenges by bots only
  max_increment: 180         # maximum amount of increment to accept a challenge. the max is 180. set to 0 for no increment
  min_increment: 0           # minimum amount of increment to accept a challenge
  max_base: 315360000        # maximum amount of base time to accept a challenge. the max is 315360000 (10 years)
  min_base: 0                # minimum amount of base time to accept a challenge
  variants:                  # chess variants to accept (http://lichess.org/variant)
    - standard
#   - fromPosition
#   - antichess
#   - atomic
#   - chess960
#   - crazyhouse
#   - horde
#   - kingOfTheHill
#   - racingKings
#   - threeCheck
  time_controls:             # time controls to accept
    - bullet
    - blitz
    - rapid
#   - classical
#   - correspondence
  modes:                     # game modes to accept
    - casual                 # unrated games
    - rated                  # rated games - must comment if the engine doesn't try to win<|MERGE_RESOLUTION|>--- conflicted
+++ resolved
@@ -4,13 +4,8 @@
 engine:                      # engine settings
   dir: "./engines/"          # dir containing engines, relative to this project
   name: "engine_name"        # binary name of the engine to use
-<<<<<<< HEAD
-  protocol: "uci"            # "uci" or "xboard" or "homemade"
-  uci_ponder: true           # think on opponent time; only works if "protocol" is "uci"
-=======
   protocol: "uci"            # "uci" or "xboard"
   ponder: true               # think on opponent time
->>>>>>> 73e9036e
   polyglot:
     enabled: false           # activate polyglot book
     book:
