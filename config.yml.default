token: "xxxxxxxxxxxxxxxxxxxxxx"    # Lichess OAuth2 Token.
url: "https://lichess.org/"        # Lichess base URL.

engine:                            # Engine settings.
  dir: "./engines/"                # Directory containing the engine. This can be an absolute path or one relative to lichess-bot/.
  name: "engine_name"              # Binary name of the engine to use.
  working_dir: ""                  # Directory where the chess engine will read and write files. If blank or missing, the current directory is used.
                                   # NOTE: If working_dir is set, the engine will look for files and directories relative to this directory, not where lichess-bot was launched. Absolute paths are unaffected.
  protocol: "uci"                  # "uci", "xboard" or "homemade"
  ponder: true                     # Think on opponent's time.

  polyglot:
    enabled: false                 # Activate polyglot book.
    book:
      standard:                    # List of book file paths for variant standard.
        - engines/book1.bin
        - engines/book2.bin
#     atomic:                      # List of book file paths for variant atomic.
#       - engines/atomicbook1.bin
#       - engines/atomicbook2.bin
#     etc.
<<<<<<< HEAD
#     Use the same pattern for 'chess960', 'giveaway' (antichess), 'crazyhouse', 'horde', 'kingofthehill', 'racingkings' and '3check' as well.
    min_weight: 1            # Does not select moves with weight below min_weight (min 0, max: 65535).
    selection: "weighted_random" # Move selection is one of "weighted_random", "uniform_random" or "best_move" (but not below the min_weight in the 2nd and 3rd case).
    max_depth: 8             # How many moves from the start to take from the book.
=======
#     Use the same pattern for 'giveaway' (antichess), 'crazyhouse', 'horde', 'kingofthehill', 'racingkings' and '3check' as well.
    min_weight: 1                  # Does not select moves with weight below min_weight (min 0, max: 65535).
    selection: "weighted_random"   # Move selection is one of "weighted_random", "uniform_random" or "best_move" (but not below the min_weight in the 2nd and 3rd case).
    max_depth: 20                  # How many moves from the start to take from the book.
>>>>>>> 1a80c7db

  draw_or_resign:
    resign_enabled: false          # Whether or not the bot should resign.
    resign_score: -1000            # If the score is less than or equal to this value, the bot resigns (in cp).
    resign_for_egtb_minus_two: true # If true the bot will resign in positions where the online_egtb returns a wdl of -2.
    resign_moves: 3                # How many moves in a row the score has to be below the resign value.
    offer_draw_enabled: true       # Whether or not the bot should offer/accept draw.
    offer_draw_score: 0            # If the absolute value of the score is less than or equal to this value, the bot offers/accepts draw (in cp).
    offer_draw_for_egtb_zero: true # If true the bot will offer/accept draw in positions where the online_egtb returns a wdl of 0.
    offer_draw_moves: 10           # How many moves in a row the absolute value of the score has to be below the draw value.
    offer_draw_pieces: 10          # Only if the pieces on board are less than or equal to this value, the bot offers/accepts draw.

  online_moves:
    max_out_of_book_moves: 10      # Stop using online opening books after they don't have a move for 'max_out_of_book_moves' positions. Doesn't apply to the online endgame tablebases.
    max_retries: 2                 # The maximum amount of retries when getting an online move.
    chessdb_book:
      enabled: false               # Whether or not to use chessdb book.
      min_time: 20                 # Minimum time (in seconds) to use chessdb book.
      move_quality: "good"         # One of "all", "good", "best".
      min_depth: 20                # Only for move_quality: "best".
    lichess_cloud_analysis:
      enabled: false               # Whether or not to use lichess cloud analysis.
      min_time: 20                 # Minimum time (in seconds) the bot must have to use cloud analysis.
      move_quality: "best"         # One of "good", "best".
      max_score_difference: 50     # Only for move_quality: "good". The maximum score difference (in cp) between the best move and the other moves.
      min_depth: 20
      min_knodes: 0
    lichess_opening_explorer:
      enabled: false
      min_time: 20
      source: "masters"      # One of "lichess", "masters", "player"
      player_name: ""        # The lichess username. Leave empty for the bot's username to be used. Used only when source is "player".
      sort: "winrate"        # One of "winrate", "games_played"
      min_games: 10          # Minimum number of times a move must have been played to be chosen.
    online_egtb:
      enabled: false               # Whether or not to enable online endgame tablebases.
      min_time: 20                 # Minimum time (in seconds) the bot must have to use online EGTBs.
      max_pieces: 7                # Maximum number of pieces on the board to use endgame tablebases.
      source: "lichess"            # One of "lichess", "chessdb".
      move_quality: "best"         # One of "good", "best", "suggest" (it takes all the "good" moves and tells the engine to only consider these; will move instantly if there is only 1 "good" move).

  lichess_bot_tbs:                 # The tablebases list here will be read by lichess-bot, not the engine.
    syzygy:
      enabled: false               # Whether or not to use local syzygy endgame tablebases.
      paths:                       # Paths to Syzygy endgame tablebases.
        - "engines/syzygy"
      max_pieces: 7                # Maximum number of pieces in the endgame tablebase.
      move_quality: "best"         # One of "good", "best", "suggest" (it takes all the "good" moves and tells the engine to only consider these; will move instantly if there is only 1 "good" move).
    gaviota:
      enabled: false               # Whether or not to use local gaviota endgame tablebases.
      paths:
        - "engines/gaviota"
      max_pieces: 5
      min_dtm_to_consider_as_wdl_1: 120  # The minimum DTM to consider as syzygy WDL=1/-1. Set to 100 to disable.
      move_quality: "best"         # One of "good", "best", "suggest" (it takes all the "good" moves and tells the engine to only consider these; will move instantly if there is only 1 "good" move).

# engine_options:                  # Any custom command line params to pass to the engine.
#   cpuct: 3.1

  homemade_options:
#   Hash: 256

  uci_options:                     # Arbitrary UCI options passed to the engine.
    Move Overhead: 100             # Increase if your bot flags games too often.
    Threads: 4                     # Max CPU threads the engine can use.
    Hash: 512                      # Max memory (in megabytes) the engine can allocate.
    SyzygyPath: "./syzygy/"        # Paths to Syzygy endgame tablebases that the engine reads.
#   go_commands:                   # Additional options to pass to the UCI go command.
#     nodes: 1                     # Search so many nodes only.
#     depth: 5                     # Search depth ply only.
#     movetime: 1000               # Integer. Search exactly movetime milliseconds.

# xboard_options:                  # Arbitrary XBoard options passed to the engine.
#   cores: "4"
#   memory: "4096"
#   egtpath:                       # Directory containing egtb (endgame tablabases), relative to this project. For 'xboard' engines.
#     gaviota: "Gaviota path"
#     nalimov: "Nalimov Path"
#     scorpio: "Scorpio Path"
#     syzygy: "Syzygy Path"
#   go_commands:                   # Additional options to pass to the XBoard go command.
#     depth: 5                     # Search depth ply only.
#     Do note that the go commands 'movetime' and 'nodes' are invalid and may cause bad time management for XBoard engines.

  silence_stderr: false            # Some engines (yes you, Leela) are very noisy.

abort_time: 30                     # Time to abort a game in seconds when there is no activity.
fake_think_time: false             # Artificially slow down the bot to pretend like it's thinking.
rate_limiting_delay: 0             # Time (in ms) to delay after sending a move to prevent "Too Many Requests" errors.
move_overhead: 2000                # Increase if your bot flags games too often.

correspondence:
  move_time: 60                    # Time in seconds to search in correspondence games.
  checkin_period: 300              # How often to check for opponent moves in correspondence games after disconnecting.
  disconnect_time: 150             # Time before disconnecting from a correspondence game.
  ponder: false                    # Ponder in correspondence games the bot is connected to.

challenge:                         # Incoming challenges.
  concurrency: 1                   # Number of games to play simultaneously.
  sort_by: "best"                  # Possible values: "best" and "first".
  accept_bot: true                 # Accepts challenges coming from other bots.
  only_bot: false                  # Accept challenges by bots only.
  max_increment: 20                # Maximum amount of increment to accept a challenge in seconds. The max is 180. Set to 0 for no increment.
  min_increment: 0                 # Minimum amount of increment to accept a challenge in seconds.
  max_base: 1800                   # Maximum amount of base time to accept a challenge in seconds. The max is 10800 (3 hours).
  min_base: 0                      # Minimum amount of base time to accept a challenge in seconds.
  max_days: 14                     # Maximum number of days per move to accept a challenge for a correspondence game.
                                   # Unlimited games can be accepted by removing this field or specifying .inf
  min_days: 1                      # Minimum number of days per move to accept a challenge for a correspondence game.
  variants:                        # Chess variants to accept (https://lichess.org/variant).
    - standard
#   - fromPosition
#   - antichess
#   - atomic
#   - chess960
#   - crazyhouse
#   - horde
#   - kingOfTheHill
#   - racingKings
#   - threeCheck
  time_controls:                   # Time controls to accept.
    - bullet
    - blitz
    - rapid
    - classical
#   - correspondence
  modes:                           # Game modes to accept.
    - casual                       # Unrated games.
    - rated                        # Rated games - must comment if the engine doesn't try to win.
# block_list:                      # List of users from which the challenges are always declined.
#   - user1
#   - user2
# allow_list:                # List of users from which challenges are exclusively accepted, all others being declined. If empty, challenges from all users may be accepted.
#   - user3
#   - user4
# recent_bot_challenge_age: 60 # Maximum age of a bot challenge to be considered recent in seconds
# max_recent_bot_challenges: 2 # Maximum number of recent challenges that can be accepted from the same bot

greeting:
  # Optional substitution keywords (include curly braces):
  #   {opponent} to insert opponent's name
  #   {me} to insert bot's name
  # Any other words in curly braces will be removed.
  hello: "Hi! I'm {me}. Good luck! Type !help for a list of commands I can respond to." # Message to send to opponent chat at the start of a game
  goodbye: "Good game!" # Message to send to opponent chat at the end of a game
  hello_spectators: "Hi! I'm {me}. Type !help for a list of commands I can respond to." # Message to send to spectator chat at the start of a game
  goodbye_spectators: "Thanks for watching!" # Message to send to spectator chat at the end of a game

# pgn_directory: "game_records" # A directory where PGN-format records of the bot's games are kept

matchmaking:
  allow_matchmaking: false         # Set it to 'true' to challenge other bots.
  challenge_variant: "random"      # If set to 'random', the bot will choose one variant from the variants enabled in 'challenge.variants'.
  challenge_timeout: 30            # Create a challenge after being idle for 'challenge_timeout' minutes. The minimum is 1 minute.
  challenge_initial_time:          # Initial time in seconds of the challenge (to be chosen at random).
    - 60
    - 180
  challenge_increment:             # Increment in seconds of the challenge (to be chosen at random).
    - 1
    - 2
#  challenge_days:                 # Days for correspondence challenge (to be chosen at random).
#    - 1
#    - 2
# opponent_min_rating: 600         # Opponents rating should be above this value (600 is the minimum rating in lichess).
# opponent_max_rating: 4000        # Opponents rating should be below this value (4000 is the maximum rating in lichess).
  opponent_rating_difference: 300  # The maximum difference in rating between the bot's rating and opponent's rating.
  opponent_allow_tos_violation: false # Set to 'true' to allow challenging bots that violated the Lichess Terms of Service.
  challenge_mode: "random"         # Set it to the mode in which challenges are sent. Possible options are 'casual', 'rated' and 'random'.
  challenge_filter: none           # If a bot declines a challenge, do not issue a similar challenge to that bot. Possible options are 'none', 'coarse', and 'fine'.
# block_list:                      # The list of bots that will not be challenged
#   - user1
#   - user2
<|MERGE_RESOLUTION|>--- conflicted
+++ resolved
@@ -19,17 +19,10 @@
 #       - engines/atomicbook1.bin
 #       - engines/atomicbook2.bin
 #     etc.
-<<<<<<< HEAD
 #     Use the same pattern for 'chess960', 'giveaway' (antichess), 'crazyhouse', 'horde', 'kingofthehill', 'racingkings' and '3check' as well.
-    min_weight: 1            # Does not select moves with weight below min_weight (min 0, max: 65535).
-    selection: "weighted_random" # Move selection is one of "weighted_random", "uniform_random" or "best_move" (but not below the min_weight in the 2nd and 3rd case).
-    max_depth: 8             # How many moves from the start to take from the book.
-=======
-#     Use the same pattern for 'giveaway' (antichess), 'crazyhouse', 'horde', 'kingofthehill', 'racingkings' and '3check' as well.
     min_weight: 1                  # Does not select moves with weight below min_weight (min 0, max: 65535).
     selection: "weighted_random"   # Move selection is one of "weighted_random", "uniform_random" or "best_move" (but not below the min_weight in the 2nd and 3rd case).
     max_depth: 20                  # How many moves from the start to take from the book.
->>>>>>> 1a80c7db
 
   draw_or_resign:
     resign_enabled: false          # Whether or not the bot should resign.
@@ -60,10 +53,10 @@
     lichess_opening_explorer:
       enabled: false
       min_time: 20
-      source: "masters"      # One of "lichess", "masters", "player"
-      player_name: ""        # The lichess username. Leave empty for the bot's username to be used. Used only when source is "player".
-      sort: "winrate"        # One of "winrate", "games_played"
-      min_games: 10          # Minimum number of times a move must have been played to be chosen.
+      source: "masters"            # One of "lichess", "masters", "player"
+      player_name: ""              # The lichess username. Leave empty for the bot's username to be used. Used only when source is "player".
+      sort: "winrate"              # One of "winrate", "games_played"
+      min_games: 10                # Minimum number of times a move must have been played to be chosen.
     online_egtb:
       enabled: false               # Whether or not to enable online endgame tablebases.
       min_time: 20                 # Minimum time (in seconds) the bot must have to use online EGTBs.
@@ -83,7 +76,7 @@
       paths:
         - "engines/gaviota"
       max_pieces: 5
-      min_dtm_to_consider_as_wdl_1: 120  # The minimum DTM to consider as syzygy WDL=1/-1. Set to 100 to disable.
+      min_dtm_to_consider_as_wdl_1: 120 # The minimum DTM to consider as syzygy WDL=1/-1. Set to 100 to disable.
       move_quality: "best"         # One of "good", "best", "suggest" (it takes all the "good" moves and tells the engine to only consider these; will move instantly if there is only 1 "good" move).
 
 # engine_options:                  # Any custom command line params to pass to the engine.
@@ -162,11 +155,11 @@
 # block_list:                      # List of users from which the challenges are always declined.
 #   - user1
 #   - user2
-# allow_list:                # List of users from which challenges are exclusively accepted, all others being declined. If empty, challenges from all users may be accepted.
+# allow_list:                      # List of users from which challenges are exclusively accepted, all others being declined. If empty, challenges from all users may be accepted.
 #   - user3
 #   - user4
-# recent_bot_challenge_age: 60 # Maximum age of a bot challenge to be considered recent in seconds
-# max_recent_bot_challenges: 2 # Maximum number of recent challenges that can be accepted from the same bot
+# recent_bot_challenge_age: 60     # Maximum age of a bot challenge to be considered recent in seconds
+# max_recent_bot_challenges: 2     # Maximum number of recent challenges that can be accepted from the same bot
 
 greeting:
   # Optional substitution keywords (include curly braces):
@@ -178,7 +171,7 @@
   hello_spectators: "Hi! I'm {me}. Type !help for a list of commands I can respond to." # Message to send to spectator chat at the start of a game
   goodbye_spectators: "Thanks for watching!" # Message to send to spectator chat at the end of a game
 
-# pgn_directory: "game_records" # A directory where PGN-format records of the bot's games are kept
+# pgn_directory: "game_records"    # A directory where PGN-format records of the bot's games are kept
 
 matchmaking:
   allow_matchmaking: false         # Set it to 'true' to challenge other bots.
