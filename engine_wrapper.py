--- conflicted
+++ resolved
@@ -408,16 +408,12 @@
     return getattr(strategies, name)
 
 
-<<<<<<< HEAD
-def choose_move_time(engine, board, game, search_time, start_time, move_overhead, ponder, draw_offered):
+def choose_move_time(engine, board, game, search_time, start_time, move_overhead, ponder, draw_offered, root_moves):
     pre_move_time = int((time.perf_counter_ns() - start_time) / 1e6)
     overhead = pre_move_time + move_overhead
     wb = "w" if board.turn == chess.WHITE else "b"
     clock_time = max(0, game.state[f"{wb}time"] - overhead)
     search_time = min(search_time, clock_time)
-=======
-def choose_move_time(engine, board, search_time, ponder, draw_offered, root_moves):
->>>>>>> 63c252e7
     logger.info(f"Searching for time {search_time}")
     return engine.search_for(board, search_time, ponder, draw_offered, root_moves)
 
