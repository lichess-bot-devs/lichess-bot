"""Provides communication with the engine."""
from __future__ import annotations
import os
import chess.engine
import chess.polyglot
import chess.syzygy
import chess.gaviota
import subprocess
import logging
import time
import random
from collections import Counter
from contextlib import contextmanager
import config
import model
import lichess
from config import Configuration
from typing import Dict, Any, List, Optional, Union, Tuple, Generator, Callable, Type
OPTIONS_TYPE = Dict[str, Any]
MOVE_INFO_TYPE = Dict[str, Any]
COMMANDS_TYPE = List[str]
LICHESS_EGTB_MOVE = Dict[str, Any]
CHESSDB_EGTB_MOVE = Dict[str, Any]
MOVE = Union[chess.engine.PlayResult, List[chess.Move]]

logger = logging.getLogger(__name__)

out_of_online_opening_book_moves: Counter[str] = Counter()


@contextmanager
def create_engine(engine_config: config.Configuration) -> Generator[EngineWrapper, None, None]:
    """
    Create the engine.

    Use in a with-block to automatically close the engine when exiting the game.

    :param engine_config: The options for the engine.
    :return: An engine. Either UCI, XBoard, or Homemade.
    """
    cfg = engine_config.engine
    engine_path = os.path.join(cfg.dir, cfg.name)
    engine_type = cfg.protocol
    commands = [engine_path]
    if cfg.engine_options:
        for k, v in cfg.engine_options.items():
            commands.append(f"--{k}={v}")

    stderr = None if cfg.silence_stderr else subprocess.DEVNULL

    Engine: Union[Type[UCIEngine], Type[XBoardEngine], Type[MinimalEngine]]
    if engine_type == "xboard":
        Engine = XBoardEngine
    elif engine_type == "uci":
        Engine = UCIEngine
    elif engine_type == "homemade":
        Engine = getHomemadeEngine(cfg.name)
    else:
        raise ValueError(
            f"    Invalid engine type: {engine_type}. Expected xboard, uci, or homemade.")
    options = remove_managed_options(cfg.lookup(f"{engine_type}_options") or config.Configuration({}))
    logger.debug(f"Starting engine: {commands}")
    engine = Engine(commands, options, stderr, cfg.draw_or_resign, cwd=cfg.working_dir)
    try:
        yield engine
    finally:
        engine.stop()
        engine.ping()
        engine.quit()


def remove_managed_options(config: config.Configuration) -> OPTIONS_TYPE:
    """Remove the options managed by python-chess."""
    def is_managed(key: str) -> bool:
        return chess.engine.Option(key, "", None, None, None, None).is_managed()

    return {name: value for (name, value) in config.items() if not is_managed(name)}


def translate_termination(game: model.Game, board: chess.Board) -> str:
    """Get a human-readable string with the result of the game."""
    winner_color = game.state.get("winner", "")
    termination: Optional[str] = game.state.get("status")

    if termination == model.Termination.MATE:
        return f"{winner_color.title()} mates"
    elif termination == model.Termination.TIMEOUT:
        return "Time forfeiture" if winner_color else "Timeout with insufficient material"
    elif termination == model.Termination.RESIGN:
        resigner = "black" if winner_color == "white" else "white"
        return f"{resigner.title()} resigns"
    elif termination == model.Termination.ABORT:
        return "Game aborted"
    elif termination == model.Termination.DRAW:
        if board.is_fifty_moves():
            return "50-move rule"
        elif board.is_repetition():
            return "Threefold repetition"
        elif board.is_insufficient_material():
            return "Insufficient material"
        else:
            return "Draw by agreement"
    elif termination:
        return termination
    else:
        return ""


PONDERPV_CHARACTERS = 6  # The length of ", PV: ".


class EngineWrapper:
    """A wrapper used by all engines (UCI, XBoard, Homemade)."""

    def __init__(self, options: OPTIONS_TYPE, draw_or_resign: config.Configuration) -> None:
        """
        Initialize the values of the wrapper used by all engines (UCI, XBoard, Homemade).

        :param options: The options to send to the engine.
        :param draw_or_resign: Options on whether the bot should resign or offer draws.
        """
        self.engine: Union[chess.engine.SimpleEngine, FillerEngine]
        self.scores: List[chess.engine.PovScore] = []
        self.draw_or_resign = draw_or_resign
        self.go_commands = config.Configuration(options.pop("go_commands", {}) or {})
        self.move_commentary: List[MOVE_INFO_TYPE] = []
        self.comment_start_index = -1

    def play_move(self,
                  board: chess.Board,
                  game: model.Game,
                  li: lichess.Lichess,
                  start_time: int,
                  move_overhead: int,
                  can_ponder: bool,
                  is_correspondence: bool,
                  correspondence_move_time: int,
                  engine_cfg: config.Configuration) -> None:
        """
        Play a move.

        :param board: The current position.
        :param game: The game that the bot is playing.
        :param li: Provides communication with lichess.org.
        :param start_time: The time that the bot received the move.
        :param move_overhead: The time it takes to communicate between the engine and lichess.org.
        :param can_ponder: Whether the engine is allowed to ponder.
        :param is_correspondence: Whether this is a correspondence or unlimited game.
        :param correspondence_move_time: The time the engine will think if `is_correspondence` is true.
        :param engine_cfg: Options for external moves (e.g. from an opening book), and for engine resignation and draw offers.
        :return: The move to play.
        """
        polyglot_cfg = engine_cfg.polyglot
        online_moves_cfg = engine_cfg.online_moves
        draw_or_resign_cfg = engine_cfg.draw_or_resign
        lichess_bot_tbs = engine_cfg.lichess_bot_tbs

        best_move: MOVE
        best_move = get_book_move(board, game, polyglot_cfg)

        if best_move.move is None:
            best_move = get_egtb_move(board,
                                      game,
                                      lichess_bot_tbs,
                                      draw_or_resign_cfg)

        if not isinstance(best_move, list) and best_move.move is None:
            best_move = get_online_move(li,
                                        board,
                                        game,
                                        online_moves_cfg,
                                        draw_or_resign_cfg)

        if isinstance(best_move, list) or best_move.move is None:
            draw_offered = check_for_draw_offer(game)

            if len(board.move_stack) < 2:
                best_move = choose_first_move(self,
                                              board,
                                              game,
                                              draw_offered,
                                              best_move)
            elif is_correspondence:
                best_move = choose_move_time(self,
                                             board,
                                             game,
                                             correspondence_move_time,
                                             start_time,
                                             move_overhead,
                                             can_ponder,
                                             draw_offered,
                                             best_move)
            else:
                best_move = choose_move(self,
                                        board,
                                        game,
                                        can_ponder,
                                        draw_offered,
                                        start_time,
                                        move_overhead,
                                        best_move)
        else:
            self.stop()

        self.add_comment(best_move, board)
        self.print_stats()
        if best_move.resigned and len(board.move_stack) >= 2:
            li.resign(game.id)
        else:
            li.make_move(game.id, best_move)

    def search_for(self, board: chess.Board, movetime: int, ponder: bool, draw_offered: bool,
                   root_moves: MOVE) -> chess.engine.PlayResult:
        """
        Tell the engine to search for `movetime` time.

        :param board: The current position.
        :param movetime: The time to search for.
        :param ponder: Whether the engine can ponder.
        :param draw_offered: Whether the bot was offered a draw.
        :param root_moves: If it is a list, the engine will only play a move that is in `root_moves`.
        :return: The move to play.
        """
        return self.search(board, chess.engine.Limit(time=movetime / 1000), ponder, draw_offered, root_moves)

    def first_search(self, board: chess.Board, movetime: int, draw_offered: bool,
                     root_moves: MOVE) -> chess.engine.PlayResult:
        """
        Tell the engine to search for the first move in the game.

        :param board: The current position.
        :param movetime: The time to search for.
        :param draw_offered: Whether the bot was offered a draw.
        :param root_moves: If it is a list, the engine will only play a move that is in `root_moves`.
        :return: The move to play.
        """
        # No pondering after the first move since a different clock is used afterwards.
        return self.search_for(board, movetime, False, draw_offered, root_moves)

    def search_with_ponder(self, board: chess.Board, wtime: int, btime: int, winc: int, binc: int, ponder: bool,
                           draw_offered: bool, root_moves: MOVE) -> chess.engine.PlayResult:
        """
        Get the move to play by the engine.

        :param board: The current position.
        :param wtime: The time white has.
        :param btime: The time black has.
        :param winc: The increment white has. `winc` is equal to `binc`.
        :param binc: The increment black has. `winc` is equal to `binc`.
        :param ponder: Whether the engine can ponder.
        :param draw_offered: Whether the bot was offered a draw.
        :param root_moves: If it is a list, the engine will only play a move that is in `root_moves`.
        :return: The move to play.
        """
        time_limit = chess.engine.Limit(white_clock=wtime / 1000,
                                        black_clock=btime / 1000,
                                        white_inc=winc / 1000,
                                        black_inc=binc / 1000)
        return self.search(board, time_limit, ponder, draw_offered, root_moves)

    def add_go_commands(self, time_limit: chess.engine.Limit) -> chess.engine.Limit:
        """Add extra commands to send to the engine. For example, to search for 1000 nodes or up to depth 10."""
        movetime = self.go_commands.movetime
        if movetime is not None:
            movetime_sec = float(movetime) / 1000
            if time_limit.time is None or time_limit.time > movetime_sec:
                time_limit.time = movetime_sec
        time_limit.depth = self.go_commands.depth
        time_limit.nodes = self.go_commands.nodes
        return time_limit

    def offer_draw_or_resign(self, result: chess.engine.PlayResult, board: chess.Board) -> chess.engine.PlayResult:
        """Offer draw or resign depending on the score of the engine."""
        def actual(score: chess.engine.PovScore) -> int:
            return score.relative.score(mate_score=40000)

        can_offer_draw = self.draw_or_resign.offer_draw_enabled
        draw_offer_moves = self.draw_or_resign.offer_draw_moves
        draw_score_range: int = self.draw_or_resign.offer_draw_score
        draw_max_piece_count = self.draw_or_resign.offer_draw_pieces
        pieces_on_board = chess.popcount(board.occupied)
        enough_pieces_captured = pieces_on_board <= draw_max_piece_count
        if can_offer_draw and len(self.scores) >= draw_offer_moves and enough_pieces_captured:
            scores = self.scores[-draw_offer_moves:]

            def score_near_draw(score: chess.engine.PovScore) -> bool:
                return abs(actual(score)) <= draw_score_range
            if len(scores) == len(list(filter(score_near_draw, scores))):
                result.draw_offered = True

        resign_enabled = self.draw_or_resign.resign_enabled
        min_moves_for_resign = self.draw_or_resign.resign_moves
        resign_score: int = self.draw_or_resign.resign_score
        if resign_enabled and len(self.scores) >= min_moves_for_resign:
            scores = self.scores[-min_moves_for_resign:]

            def score_near_loss(score: chess.engine.PovScore) -> bool:
                return actual(score) <= resign_score
            if len(scores) == len(list(filter(score_near_loss, scores))):
                result.resigned = True
        return result

    def search(self, board: chess.Board, time_limit: chess.engine.Limit, ponder: bool, draw_offered: bool,
               root_moves: MOVE) -> chess.engine.PlayResult:
        """
        Tell the engine to search.

        :param board: The current position.
        :param time_limit: Conditions for how long the engine can search (e.g. we have 10 seconds and search up to depth 10).
        :param ponder: Whether the engine can ponder.
        :param draw_offered: Whether the bot was offered a draw.
        :param root_moves: If it is a list, the engine will only play a move that is in `root_moves`.
        :return: The move to play.
        """
        time_limit = self.add_go_commands(time_limit)
        result: chess.engine.PlayResult
        result = self.engine.play(board,
                                  time_limit,
                                  info=chess.engine.INFO_ALL,
                                  ponder=ponder,
                                  draw_offered=draw_offered,
                                  root_moves=root_moves if isinstance(root_moves, list) else None)
        # Use null_score to have no effect on draw/resign decisions
        null_score = chess.engine.PovScore(chess.engine.Mate(1), board.turn)
        self.scores.append(result.info.get("score", null_score))
        result = self.offer_draw_or_resign(result, board)
        return result

    def comment_index(self, move_stack_index: int) -> int:
        """
        Get the index of a move for use in `comment_for_board_index`.

        :param move_stack_index: The move number.
        :return: The index of the move in `self.move_commentary`.
        """
        if self.comment_start_index < 0:
            return -1
        else:
            return move_stack_index - self.comment_start_index

    def comment_for_board_index(self, index: int) -> MOVE_INFO_TYPE:
        """
        Get the engine comments for a specific move.

        :param index: The move number.
        :return: The move comments.
        """
        no_info: MOVE_INFO_TYPE = {}
        comment_index = self.comment_index(index)
        if comment_index < 0 or comment_index % 2 != 0:
            return no_info

        try:
            return self.move_commentary[comment_index // 2]
        except IndexError:
            return no_info

    def add_comment(self, move: chess.engine.PlayResult, board: chess.Board) -> None:
        """
        Store the move's comments.

        :param move: The move. Contains the comments in `move.info`.
        :param board: The current position.
        """
        if self.comment_start_index < 0:
            self.comment_start_index = len(board.move_stack)
        move_info: MOVE_INFO_TYPE = dict(move.info.copy()) if move.info else {}
        if "pv" in move_info:
            move_info["ponderpv"] = board.variation_san(move.info["pv"])
        if "refutation" in move_info:
            move_info["refutation"] = board.variation_san(move.info["refutation"])
        if "currmove" in move_info:
            move_info["currmove"] = board.san(move.info["currmove"])
        self.move_commentary.append(move_info)

    def print_stats(self) -> None:
        """Print the engine stats."""
        for line in self.get_stats():
            logger.info(line)

    def readable_score(self, relative_score: chess.engine.PovScore) -> str:
        """Convert the score to a more human-readable format."""
        score = relative_score.relative
        cp_score = score.score()
        if cp_score is None:
            str_score = f"#{score.mate()}"
        else:
            str_score = str(round(cp_score / 100, 2))
        return str_score

    def readable_wdl(self, wdl: chess.engine.PovWdl) -> str:
        """Convert the WDL score to a percentage, so it is more human-readable."""
        wdl_percentage = round(wdl.relative.expectation() * 100, 1)
        return f"{wdl_percentage}%"

    def readable_number(self, number: int) -> str:
        """Convert number to a more human-readable format. e.g. 123456789 -> 123M."""
        if number >= 1e9:
            return f"{round(number / 1e9, 1)}B"
        elif number >= 1e6:
            return f"{round(number / 1e6, 1)}M"
        elif number >= 1e3:
            return f"{round(number / 1e3, 1)}K"
        return str(number)

    def get_stats(self, for_chat: bool = False) -> List[str]:
        """
        Get the stats returned by the engine.

        :param for_chat: Whether the stats will be sent to the game chat, which has a 140 character limit.
        """
        can_index = self.move_commentary and self.move_commentary[-1]
        info: MOVE_INFO_TYPE = self.move_commentary[-1].copy() if can_index else {}

        def to_readable_value(stat: str, info: MOVE_INFO_TYPE) -> str:
            readable: Dict[str, Callable[[Any], str]] = {"score": self.readable_score, "wdl": self.readable_wdl,
                                                         "hashfull": lambda x: f"{round(x / 10, 1)}%",
                                                         "nodes": self.readable_number,
                                                         "nps": lambda x: f"{self.readable_number(x)}nps",
                                                         "tbhits": self.readable_number,
                                                         "cpuload": lambda x: f"{round(x / 10, 1)}%"}

            def identity(x: Any) -> str:
                return str(x)

            return str(readable.get(stat, identity)(info[stat]))

        def to_readable_key(stat: str) -> str:
            readable = {"wdl": "winrate", "ponderpv": "PV", "nps": "speed", "score": "evaluation"}
            stat = readable.get(stat, stat)
            return stat.title()

        stats = ["score", "wdl", "depth", "nodes", "nps", "ponderpv"]
        if for_chat and "ponderpv" in info:
            bot_stats = [f"{to_readable_key(stat)}: {to_readable_value(stat, info)}"
                         for stat in stats if stat in info and stat != "ponderpv"]
            len_bot_stats = len(", ".join(bot_stats)) + PONDERPV_CHARACTERS
            ponder_pv = info["ponderpv"].split()
            try:
                while len(" ".join(ponder_pv)) + len_bot_stats > lichess.MAX_CHAT_MESSAGE_LEN:
                    ponder_pv.pop()
                if ponder_pv[-1].endswith("."):
                    ponder_pv.pop()
                info["ponderpv"] = " ".join(ponder_pv)
            except IndexError:
                pass
            if not info["ponderpv"]:
                info.pop("ponderpv")
        return [f"{to_readable_key(stat)}: {to_readable_value(stat, info)}" for stat in stats if stat in info]

    def get_opponent_info(self, game: model.Game) -> None:
<<<<<<< HEAD
        opponent = chess.engine.Opponent(name=game.opponent.name,
                                         title=game.opponent.title,
                                         rating=game.opponent.rating,
                                         is_engine=game.opponent.is_bot)
        self.engine.send_opponent_information(opponent=opponent, engine_rating=game.me.rating)
=======
        """Get the opponent's information and sends it to the engine. Depends on the protocol."""
        pass
>>>>>>> 25146ed7

    def name(self) -> str:
        """Get the name of the engine."""
        engine_info: Dict[str, str] = dict(self.engine.id)
        name: str = engine_info["name"]
        return name

    def report_game_result(self, game: model.Game, board: chess.Board) -> None:
        """Report the game result to the engine. Depends on the protocol."""
        pass

    def stop(self) -> None:
        """Stop the engine. Depends on the protocol."""
        pass

    def get_pid(self) -> str:
        """Get the pid of the engine."""
        pid = "?"
        if self.engine.transport is not None:
            pid = str(self.engine.transport.get_pid())
        return pid

    def ping(self) -> None:
        """Ping the engine."""
        self.engine.ping()

    def quit(self) -> None:
        """Close the engine."""
        self.engine.quit()
        self.engine.close()


class UCIEngine(EngineWrapper):
    """The class used to communicate with UCI engines."""

    def __init__(self, commands: COMMANDS_TYPE, options: OPTIONS_TYPE, stderr: Optional[int],
                 draw_or_resign: config.Configuration, **popen_args: str) -> None:
        """
        Communicate with UCI engines.

        :param commands: The engine path and commands to send to the engine. e.g. ["engines/engine.exe", "--option1=value1"]
        :param options: The options to send to the engine.
        :param stderr: Whether we should silence the stderr.
        :param draw_or_resign: Options on whether the bot should resign or offer draws.
        :param popen_args: The cwd of the engine.
        """
        super().__init__(options, draw_or_resign)
        self.engine = chess.engine.SimpleEngine.popen_uci(commands, timeout=10., debug=False, setpgrp=False, stderr=stderr,
                                                          **popen_args)
        self.engine.configure(options)

    def stop(self) -> None:
        """Tell the engine to stop searching."""
        self.engine.protocol.send_line("stop")

<<<<<<< HEAD
=======
    def get_opponent_info(self, game: model.Game) -> None:
        """Get the opponent's info and send it to the engine."""
        name = game.opponent.name
        if (name and isinstance(self.engine.protocol, chess.engine.UciProtocol)
                and "UCI_Opponent" in self.engine.protocol.config):
            rating = game.opponent.rating or "none"
            title = game.opponent.title or "none"
            player_type = "computer" if title == "BOT" else "human"
            self.engine.configure({"UCI_Opponent": f"{title} {rating} {player_type} {name}"})

>>>>>>> 25146ed7
    def report_game_result(self, game: model.Game, board: chess.Board) -> None:
        """Send the game result to the engine."""
        if isinstance(self.engine.protocol, chess.engine.UciProtocol):
            self.engine.protocol._position(board)


class XBoardEngine(EngineWrapper):
    """The class used to communicate with XBoard engines."""

    def __init__(self, commands: COMMANDS_TYPE, options: OPTIONS_TYPE, stderr: Optional[int],
                 draw_or_resign: config.Configuration, **popen_args: str) -> None:
        """
        Communicate with XBoard engines.

        :param commands: The engine path and commands to send to the engine. e.g. ["engines/engine.exe", "--option1=value1"]
        :param options: The options to send to the engine.
        :param stderr: Whether we should silence the stderr.
        :param draw_or_resign: Options on whether the bot should resign or offer draws.
        :param popen_args: The cwd of the engine.
        """
        super().__init__(options, draw_or_resign)
        self.engine = chess.engine.SimpleEngine.popen_xboard(commands, timeout=10., debug=False, setpgrp=False,
                                                             stderr=stderr, **popen_args)
        egt_paths = options.pop("egtpath", {}) or {}
        features = self.engine.protocol.features if isinstance(self.engine.protocol, chess.engine.XBoardProtocol) else {}
        egt_features = features.get("egt", "")
        if isinstance(egt_features, str):
            egt_types_from_engine = egt_features.split(",")
            egt_type: str
            for egt_type in filter(None, egt_types_from_engine):
                if egt_type in egt_paths:
                    options[f"egtpath {egt_type}"] = egt_paths[egt_type]
                else:
                    logger.debug(f"No paths found for egt type: {egt_type}.")
        self.engine.configure(options)

    def report_game_result(self, game: model.Game, board: chess.Board) -> None:
        """Send the game result to the engine."""
        # Send final moves, if any, to engine.
        if isinstance(self.engine.protocol, chess.engine.XBoardProtocol):
            self.engine.protocol._new(board, None, {})

        endgame_message = translate_termination(game, board)
        if endgame_message:
            endgame_message = " {" + endgame_message + "}"

        self.engine.protocol.send_line(f"result {game.result()}{endgame_message}")

    def stop(self) -> None:
        """Tell the engine to stop searching."""
        self.engine.protocol.send_line("?")

<<<<<<< HEAD
=======
    def get_opponent_info(self, game: model.Game) -> None:
        """Get the opponent's info and send it to the engine."""
        if (game.opponent.name and isinstance(self.engine.protocol, chess.engine.XBoardProtocol)
                and self.engine.protocol.features.get("name", True)):
            title = f"{game.opponent.title} " if game.opponent.title else ""
            self.engine.protocol.send_line(f"name {title}{game.opponent.name}")
        if game.me.rating and game.opponent.rating:
            self.engine.protocol.send_line(f"rating {game.me.rating} {game.opponent.rating}")
        if game.opponent.title == "BOT":
            self.engine.protocol.send_line("computer")

>>>>>>> 25146ed7

class MinimalEngine(EngineWrapper):
    """
    Subclass this to prevent a few random errors.

    Even though MinimalEngine extends EngineWrapper,
    you don't have to actually wrap an engine.

    At minimum, just implement `search`,
    however you can also change other methods like
    `notify`, etc.
    """

    def __init__(self, commands: COMMANDS_TYPE, options: OPTIONS_TYPE, stderr: Optional[int],
                 draw_or_resign: Configuration, name: Optional[str] = None, **popen_args: str) -> None:
        """
        Initialize the values of the engine that all homemade engines inherit.

        :param options: The options to send to the engine.
        :param draw_or_resign: Options on whether the bot should resign or offer draws.
        """
        super().__init__(options, draw_or_resign)

        self.engine_name = self.__class__.__name__ if name is None else name

        self.engine = FillerEngine(self, name=self.engine_name)

    def get_pid(self) -> str:
        """Homemade engines don't have a pid, so we return a question mark."""
        return "?"

    def search(self, board: chess.Board, time_limit: chess.engine.Limit, ponder: bool, draw_offered: bool,
               root_moves: MOVE) -> chess.engine.PlayResult:
        """
        Choose a move.

        The method to be implemented in your homemade engine.
        NOTE: This method must return an instance of "chess.engine.PlayResult"
        """
        raise NotImplementedError("The search method is not implemented")

    def notify(self, method_name: str, *args: Any, **kwargs: Any) -> None:
        """
        Enable the use of `self.engine.option1`.

        The EngineWrapper class sometimes calls methods on "self.engine".

        "self.engine" is a filler property that notifies <self>
        whenever an attribute is called.

        Nothing happens unless the main engine does something.

        Simply put, the following code is equivalent
        self.engine.<method_name>(<*args>, <**kwargs>)
        self.notify(<method_name>, <*args>, <**kwargs>)
        """
        pass


class FillerEngine:
    """
    Not meant to be an actual engine.

    This is only used to provide the property "self.engine"
    in "MinimalEngine" which extends "EngineWrapper"
    """

    def __init__(self, main_engine: MinimalEngine, name: str = "") -> None:
        """:param name: The name to send to the chat."""
        self.id: Dict[str, str] = {
            "name": name
        }
        self.name = name
        self.main_engine = main_engine

    def __getattr__(self, method_name: str) -> Any:
        """Provide the property `self.engine`."""
        main_engine = self.main_engine

        def method(*args: Any, **kwargs: Any) -> Any:
            nonlocal main_engine
            nonlocal method_name
            return main_engine.notify(method_name, *args, **kwargs)

        return method


def getHomemadeEngine(name: str) -> Type[MinimalEngine]:
    """
    Get the homemade engine with name `name`. e.g. If `name` is `RandomMove` then we will return `strategies.RandomMove`.

    :param name: The name of the homemade engine.
    :return: The engine with this name.
    """
    import strategies
    engine: Type[MinimalEngine] = getattr(strategies, name)
    return engine


def choose_move_time(engine: EngineWrapper, board: chess.Board, game: model.Game, search_time: int, start_time: int,
                     move_overhead: int, ponder: bool, draw_offered: bool, root_moves: MOVE) -> chess.engine.PlayResult:
    """
    Tell the engine to search in correspondence games.

    :param engine: The engine.
    :param board: The current positions.
    :param game: The game that the bot is playing.
    :param search_time: How long the engine should search.
    :param start_time: The time we have left.
    :param move_overhead: The time it takes to communicate between the engine and lichess-bot.
    :param ponder: Whether the engine can ponder.
    :param draw_offered: Whether the bot was offered a draw.
    :param root_moves: If it is a list, the engine will only play a move that is in `root_moves`.
    :return: The move to play.
    """
    pre_move_time = int((time.perf_counter_ns() - start_time) / 1e6)
    overhead = pre_move_time + move_overhead
    wb = "w" if board.turn == chess.WHITE else "b"
    clock_time = max(0, game.state[f"{wb}time"] - overhead)
    search_time = min(search_time, clock_time)
    logger.info(f"Searching for time {search_time} for game {game.id}")
    return engine.search_for(board, search_time, ponder, draw_offered, root_moves)


def choose_first_move(engine: EngineWrapper, board: chess.Board, game: model.Game,
                      draw_offered: bool, root_moves: MOVE) -> chess.engine.PlayResult:
    """
    Tell the engine to search for the first move in the game.

    :param engine: The engine.
    :param board: The current positions.
    :param game: The game that the bot is playing.
    :param draw_offered: Whether the bot was offered a draw.
    :param root_moves: If it is a list, the engine will only play a move that is in `root_moves`.
    :return: The move to play.
    """
    # Need to hardcode first movetime (10000 ms) since Lichess has 30 sec limit.
    search_time = 10000
    logger.info(f"Searching for time {search_time} for game {game.id}")
    return engine.first_search(board, search_time, draw_offered, root_moves)


def choose_move(engine: EngineWrapper, board: chess.Board, game: model.Game, ponder: bool, draw_offered: bool,
                start_time: int, move_overhead: int, root_moves: MOVE) -> chess.engine.PlayResult:
    """
    Get the move to play by the engine.

    :param engine: The engine.
    :param board: The current positions.
    :param game: The game that the bot is playing.
    :param ponder: Whether the engine can ponder.
    :param draw_offered: Whether the bot was offered a draw.
    :param start_time: The time we have left.
    :param move_overhead: The time it takes to communicate between the engine and lichess-bot.
    :param root_moves: If it is a list, the engine will only play a move that is in `root_moves`.
    :return: The move to play.
    """
    pre_move_time = int((time.perf_counter_ns() - start_time) / 1e6)
    overhead = pre_move_time + move_overhead
    wb = "w" if board.turn == chess.WHITE else "b"
    game.state[f"{wb}time"] = max(0, game.state[f"{wb}time"] - overhead)
    logger.info("Searching for wtime {wtime} btime {btime}".format_map(game.state) + f" for game {game.id}")
    return engine.search_with_ponder(board,
                                     game.state["wtime"],
                                     game.state["btime"],
                                     game.state["winc"],
                                     game.state["binc"],
                                     ponder,
                                     draw_offered,
                                     root_moves)


def check_for_draw_offer(game: model.Game) -> bool:
    """Check if the bot was offered a draw."""
    return game.state.get(f"{game.opponent_color[0]}draw", False)


def get_book_move(board: chess.Board, game: model.Game,
                  polyglot_cfg: config.Configuration) -> chess.engine.PlayResult:
    """Get a move from an opening book."""
    no_book_move = chess.engine.PlayResult(None, None)
    use_book = polyglot_cfg.enabled
    max_game_length = polyglot_cfg.max_depth * 2 - 1
    if not use_book or len(board.move_stack) > max_game_length:
        return no_book_move

    variant = "standard" if board.uci_variant == "chess" else str(board.uci_variant)
    config.change_value_to_list(polyglot_cfg.config, "book", key=variant)
    books = polyglot_cfg.book.lookup(variant)

    for book in books:
        with chess.polyglot.open_reader(book) as reader:
            try:
                selection = polyglot_cfg.selection
                min_weight = polyglot_cfg.min_weight
                if selection == "weighted_random":
                    move = reader.weighted_choice(board).move
                elif selection == "uniform_random":
                    move = reader.choice(board, minimum_weight=min_weight).move
                elif selection == "best_move":
                    move = reader.find(board, minimum_weight=min_weight).move
            except IndexError:
                # python-chess raises "IndexError" if no entries found.
                move = None

        if move is not None:
            logger.info(f"Got move {move} from book {book} for game {game.id}")
            return chess.engine.PlayResult(move, None)

    return no_book_move


def get_online_move(li: lichess.Lichess, board: chess.Board, game: model.Game, online_moves_cfg: config.Configuration,
                    draw_or_resign_cfg: config.Configuration) -> Union[chess.engine.PlayResult, List[chess.Move]]:
    """
    Get a move from an online source.

    If `move_quality` is `suggest`, then it will return a list of moves for the engine to choose from.
    """
    online_egtb_cfg = online_moves_cfg.online_egtb
    chessdb_cfg = online_moves_cfg.chessdb_book
    lichess_cloud_cfg = online_moves_cfg.lichess_cloud_analysis
    max_out_of_book_moves = online_moves_cfg.max_out_of_book_moves
    offer_draw = False
    resign = False
    comment: Optional[chess.engine.InfoDict] = None
    best_move, wdl = get_online_egtb_move(li, board, game, online_egtb_cfg)
    if best_move is not None:
        can_offer_draw = draw_or_resign_cfg.offer_draw_enabled
        offer_draw_for_zero = draw_or_resign_cfg.offer_draw_for_egtb_zero
        if can_offer_draw and offer_draw_for_zero and wdl == 0:
            offer_draw = True

        can_resign = draw_or_resign_cfg.resign_enabled
        resign_on_egtb_loss = draw_or_resign_cfg.resign_for_egtb_minus_two
        if can_resign and resign_on_egtb_loss and wdl == -2:
            resign = True

        wdl_to_score = {2: 9900, 1: 500, 0: 0, -1: -500, -2: -9900}
        comment = {"score": chess.engine.PovScore(chess.engine.Cp(wdl_to_score[wdl]), board.turn)}
    elif out_of_online_opening_book_moves[game.id] < max_out_of_book_moves:
        best_move, comment = get_chessdb_move(li, board, game, chessdb_cfg)

    if best_move is None and out_of_online_opening_book_moves[game.id] < max_out_of_book_moves:
        best_move, comment = get_lichess_cloud_move(li, board, game, lichess_cloud_cfg)

    if best_move:
        if isinstance(best_move, str):
            return chess.engine.PlayResult(chess.Move.from_uci(best_move),
                                           None,
                                           comment,
                                           draw_offered=offer_draw,
                                           resigned=resign)
        return [chess.Move.from_uci(move) for move in best_move]
    out_of_online_opening_book_moves[game.id] += 1
    used_opening_books = chessdb_cfg.enabled or lichess_cloud_cfg.enabled
    if out_of_online_opening_book_moves[game.id] == max_out_of_book_moves and used_opening_books:
        logger.info(f"Will stop using online opening books for game {game.id}.")
    return chess.engine.PlayResult(None, None)


def get_chessdb_move(li: lichess.Lichess, board: chess.Board, game: model.Game,
                     chessdb_cfg: config.Configuration) -> Tuple[Optional[str], Optional[chess.engine.InfoDict]]:
    """Get a move from chessdb.cn's opening book."""
    wb = "w" if board.turn == chess.WHITE else "b"
    use_chessdb = chessdb_cfg.enabled
    time_left = game.state[f"{wb}time"]
    min_time = chessdb_cfg.min_time * 1000
    if not use_chessdb or time_left < min_time or board.uci_variant != "chess":
        return None, None

    move = None
    comment: chess.engine.InfoDict = {}
    site = "https://www.chessdb.cn/cdb.php"
    quality = chessdb_cfg.move_quality
    action = {"best": "querypv",
              "good": "querybest",
              "all": "query"}
    try:
        params = {"action": action[quality],
                  "board": board.fen(),
                  "json": 1}
        data = li.online_book_get(site, params=params)
        if data["status"] == "ok":
            if quality == "best":
                depth = data["depth"]
                if depth >= chessdb_cfg.min_depth:
                    score = data["score"]
                    move = data["pv"][0]
                    comment["score"] = chess.engine.PovScore(chess.engine.Cp(score), board.turn)
                    comment["depth"] = data["depth"]
                    comment["pv"] = list(map(chess.Move.from_uci, data["pv"]))
                    logger.info(f"Got move {move} from chessdb.cn (depth: {depth}, score: {score}) for game {game.id}")
            else:
                move = data["move"]
                logger.info(f"Got move {move} from chessdb.cn for game {game.id}")

        if chessdb_cfg.contribute:
            params["action"] = "queue"
            li.online_book_get(site, params=params)
    except Exception:
        pass

    return move, comment


def get_lichess_cloud_move(li: lichess.Lichess, board: chess.Board, game: model.Game,
                           lichess_cloud_cfg: config.Configuration) -> Tuple[Optional[str], Optional[chess.engine.InfoDict]]:
    """Get the move from the lichess's cloud analysis."""
    wb = "w" if board.turn == chess.WHITE else "b"
    time_left = game.state[f"{wb}time"]
    min_time = lichess_cloud_cfg.min_time * 1000
    use_lichess_cloud = lichess_cloud_cfg.enabled
    if not use_lichess_cloud or time_left < min_time:
        return None, None

    move = None
    comment: chess.engine.InfoDict = {}

    quality = lichess_cloud_cfg.move_quality
    multipv = 1 if quality == "best" else 5
    variant = "standard" if board.uci_variant == "chess" else board.uci_variant

    try:
        data = li.online_book_get("https://lichess.org/api/cloud-eval",
                                  params={"fen": board.fen(),
                                          "multiPv": multipv,
                                          "variant": variant})
        if "error" not in data:
            depth = data["depth"]
            knodes = data["knodes"]
            min_depth = lichess_cloud_cfg.min_depth
            min_knodes = lichess_cloud_cfg.min_knodes
            if depth >= min_depth and knodes >= min_knodes:
                if quality == "best":
                    pv = data["pvs"][0]
                else:
                    best_eval = data["pvs"][0]["cp"]
                    pvs = data["pvs"]
                    max_difference = lichess_cloud_cfg.max_score_difference
                    if wb == "w":
                        pvs = list(filter(lambda pv: pv["cp"] >= best_eval - max_difference, pvs))
                    else:
                        pvs = list(filter(lambda pv: pv["cp"] <= best_eval + max_difference, pvs))
                    pv = random.choice(pvs)
                move = pv["moves"].split()[0]
                score = pv["cp"] if wb == "w" else -pv["cp"]
                comment["score"] = chess.engine.PovScore(chess.engine.Cp(score), board.turn)
                comment["depth"] = data["depth"]
                comment["nodes"] = data["knodes"] * 1000
                comment["pv"] = list(map(chess.Move.from_uci, pv["moves"].split()))
                logger.info(f"Got move {move} from lichess cloud analysis (depth: {depth}, score: {score}, knodes: {knodes})"
                            f" for game {game.id}")
    except Exception:
        pass

    return move, comment


def get_online_egtb_move(li: lichess.Lichess, board: chess.Board, game: model.Game,
                         online_egtb_cfg: config.Configuration) -> Tuple[Union[str, List[str], None], int]:
    """
    Get a move from an online egtb (either by lichess or chessdb).

    If `move_quality` is `suggest`, then it will return a list of moves for the engine to choose from.
    """
    use_online_egtb = online_egtb_cfg.enabled
    wb = "w" if board.turn == chess.WHITE else "b"
    pieces = chess.popcount(board.occupied)
    source = online_egtb_cfg.source
    minimum_time = online_egtb_cfg.min_time * 1000
    if (not use_online_egtb
            or game.state[f"{wb}time"] < minimum_time
            or board.uci_variant not in ["chess", "antichess", "atomic"]
            and source == "lichess"
            or board.uci_variant != "chess"
            and source == "chessdb"
            or pieces > online_egtb_cfg.max_pieces
            or board.castling_rights):

        return None, -3

    quality = online_egtb_cfg.move_quality
    variant = "standard" if board.uci_variant == "chess" else str(board.uci_variant)

    try:
        if source == "lichess":
            return get_lichess_egtb_move(li, game, board, quality, variant)
        elif source == "chessdb":
            return get_chessdb_egtb_move(li, game, board, quality)
    except Exception:
        pass

    return None, -3


def get_egtb_move(board: chess.Board, game: model.Game, lichess_bot_tbs: config.Configuration,
                  draw_or_resign_cfg: config.Configuration) -> Union[chess.engine.PlayResult, List[chess.Move]]:
    """
    Get a move from a local egtb.

    If `move_quality` is `suggest`, then it will return a list of moves for the engine to choose from.
    """
    best_move, wdl = get_syzygy(board, game, lichess_bot_tbs.syzygy)
    if best_move is None:
        best_move, wdl = get_gaviota(board, game, lichess_bot_tbs.gaviota)
    if best_move:
        can_offer_draw = draw_or_resign_cfg.offer_draw_enabled
        offer_draw_for_zero = draw_or_resign_cfg.offer_draw_for_egtb_zero
        offer_draw = bool(can_offer_draw and offer_draw_for_zero and wdl == 0)

        can_resign = draw_or_resign_cfg.resign_enabled
        resign_on_egtb_loss = draw_or_resign_cfg.resign_for_egtb_minus_two
        resign = bool(can_resign and resign_on_egtb_loss and wdl == -2)
        wdl_to_score = {2: 9900, 1: 500, 0: 0, -1: -500, -2: -9900}
        comment: chess.engine.InfoDict = {"score": chess.engine.PovScore(chess.engine.Cp(wdl_to_score[wdl]), board.turn)}
        if isinstance(best_move, chess.Move):
            return chess.engine.PlayResult(best_move, None, comment, draw_offered=offer_draw, resigned=resign)
        return best_move
    return chess.engine.PlayResult(None, None)


def get_lichess_egtb_move(li: lichess.Lichess, game: model.Game, board: chess.Board, quality: str,
                          variant: str) -> Tuple[Union[str, List[str], None], int]:
    """
    Get a move from lichess's egtb.

    If `move_quality` is `suggest`, then it will return a list of moves for the engine to choose from.
    """
    name_to_wld = {"loss": -2,
                   "maybe-loss": -1,
                   "blessed-loss": -1,
                   "draw": 0,
                   "cursed-win": 1,
                   "maybe-win": 1,
                   "win": 2}
    pieces = chess.popcount(board.occupied)
    max_pieces = 7 if board.uci_variant == "chess" else 6
    if pieces <= max_pieces:
        data = li.online_book_get(f"http://tablebase.lichess.ovh/{variant}",
                                  params={"fen": board.fen()})
        if quality == "best":
            move = data["moves"][0]["uci"]
            wdl = name_to_wld[data["moves"][0]["category"]] * -1
            dtz = data["moves"][0]["dtz"] * -1
            dtm = data["moves"][0]["dtm"]
            if dtm:
                dtm *= -1
            logger.info(f"Got move {move} from tablebase.lichess.ovh (wdl: {wdl}, dtz: {dtz}, dtm: {dtm}) for game {game.id}")
        elif quality == "suggest":
            best_wdl = name_to_wld[data["moves"][0]["category"]]

            def good_enough(possible_move: LICHESS_EGTB_MOVE) -> bool:
                return name_to_wld[possible_move["category"]] == best_wdl

            possible_moves = list(filter(good_enough, data["moves"]))
            if len(possible_moves) > 1:
                move = [move["uci"] for move in possible_moves]
                wdl = best_wdl * -1
                logger.info(f"Suggesting moves from tablebase.lichess.ovh (wdl: {wdl}) for game {game.id}")
            else:
                best_move = possible_moves[0]
                move = best_move["uci"]
                wdl = name_to_wld[best_move["category"]] * -1
                dtz = best_move["dtz"] * -1
                dtm = best_move["dtm"]
                if dtm:
                    dtm *= -1
                logger.info(f"Got move {move} from tablebase.lichess.ovh (wdl: {wdl}, dtz: {dtz}, dtm: {dtm})"
                            f" for game {game.id}")
        else:
            best_wdl = name_to_wld[data["moves"][0]["category"]]

            def good_enough(possible_move: LICHESS_EGTB_MOVE) -> bool:
                return name_to_wld[possible_move["category"]] == best_wdl
            possible_moves = list(filter(good_enough, data["moves"]))
            random_move = random.choice(possible_moves)
            move = random_move["uci"]
            wdl = name_to_wld[random_move["category"]] * -1
            dtz = random_move["dtz"] * -1
            dtm = random_move["dtm"]
            if dtm:
                dtm *= -1
            logger.info(f"Got move {move} from tablebase.lichess.ovh (wdl: {wdl}, dtz: {dtz}, dtm: {dtm}) for game {game.id}")

        return move, wdl
    return None, -3


def get_chessdb_egtb_move(li: lichess.Lichess, game: model.Game, board: chess.Board,
                          quality: str) -> Tuple[Union[str, List[str], None], int]:
    """
    Get a move from chessdb's egtb.

    If `move_quality` is `suggest`, then it will return a list of moves for the engine to choose from.
    """
    def score_to_wdl(score: int) -> int:
        return piecewise_function([(-20001, 2),
                                   (-1, -1),
                                   (0, 0),
                                   (20000, 1)], 2, score)

    def score_to_dtz(score: int) -> int:
        return piecewise_function([(-20001, -30000 - score),
                                   (-1, -20000 - score),
                                   (0, 0),
                                   (20000, 20000 - score)], 30000 - score, score)

    action = "querypv" if quality == "best" else "queryall"
    data = li.online_book_get("https://www.chessdb.cn/cdb.php",
                              params={"action": action, "board": board.fen(), "json": 1})
    if data["status"] == "ok":
        if quality == "best":
            score = data["score"]
            move = data["pv"][0]
            wdl = score_to_wdl(score)
            dtz = score_to_dtz(score)
            logger.info(f"Got move {move} from chessdb.cn (wdl: {wdl}, dtz: {dtz}) for game {game.id}")
        elif quality == "suggest":
            best_wdl = score_to_wdl(data["moves"][0]["score"])

            def good_enough(move: CHESSDB_EGTB_MOVE) -> bool:
                return score_to_wdl(move["score"]) == best_wdl

            possible_moves = list(filter(good_enough, data["moves"]))
            if len(possible_moves) > 1:
                wdl = score_to_wdl(possible_moves[0]["score"])
                move = [move["uci"] for move in possible_moves]
                logger.info(f"Suggesting moves from from chessdb.cn (wdl: {wdl}) for game {game.id}")
            else:
                best_move = possible_moves[0]
                score = best_move["score"]
                move = best_move["uci"]
                wdl = score_to_wdl(score)
                dtz = score_to_dtz(score)
                logger.info(f"Got move {move} from chessdb.cn (wdl: {wdl}, dtz: {dtz}) for game {game.id}")
        else:
            best_wdl = score_to_wdl(data["moves"][0]["score"])

            def good_enough(move: CHESSDB_EGTB_MOVE) -> bool:
                return score_to_wdl(move["score"]) == best_wdl
            possible_moves = list(filter(good_enough, data["moves"]))
            random_move = random.choice(possible_moves)
            score = random_move["score"]
            move = random_move["uci"]
            wdl = score_to_wdl(score)
            dtz = score_to_dtz(score)
            logger.info(f"Got move {move} from chessdb.cn (wdl: {wdl}, dtz: {dtz}) for game {game.id}")

        return move, wdl
    return None, -3


def get_syzygy(board: chess.Board, game: model.Game,
               syzygy_cfg: config.Configuration) -> Tuple[Union[chess.Move, List[chess.Move], None], int]:
    """
    Get a move from local syzygy egtbs.

    If `move_quality` is `suggest`, then it will return a list of moves for the engine to choose from.
    """
    if (not syzygy_cfg.enabled
            or chess.popcount(board.occupied) > syzygy_cfg.max_pieces
            or board.uci_variant not in ["chess", "antichess", "atomic"]):
        return None, -3
    move: Union[chess.Move, List[chess.Move]]
    move_quality = syzygy_cfg.move_quality
    with chess.syzygy.open_tablebase(syzygy_cfg.paths[0]) as tablebase:
        for path in syzygy_cfg.paths[1:]:
            tablebase.add_directory(path)

        try:
            moves = score_syzygy_moves(board, dtz_scorer, tablebase)

            best_wdl = max(map(dtz_to_wdl, moves.values()))
            good_moves = [(move, dtz) for move, dtz in moves.items() if dtz_to_wdl(dtz) == best_wdl]
            if move_quality == "good":
                move, dtz = random.choice(good_moves)
                logger.info(f"Got move {move.uci()} from syzygy (wdl: {best_wdl}, dtz: {dtz}) for game {game.id}")
                return move, best_wdl
            elif move_quality == "suggest" and len(good_moves) > 1:
                move = [chess_move for chess_move, dtz in good_moves]
                logger.info(f"Suggesting moves from syzygy (wdl: {best_wdl}) for game {game.id}")
                return move, best_wdl
            else:
                best_dtz = min([dtz for chess_move, dtz in good_moves])
                best_moves = [chess_move for chess_move, dtz in good_moves if dtz == best_dtz]
                move = random.choice(best_moves)
                logger.info(f"Got move {move.uci()} from syzygy (wdl: {best_wdl}, dtz: {best_dtz}) for game {game.id}")
                return move, best_wdl
        except KeyError:
            # Attempt to only get the WDL score. It returns a move of quality="good", even if quality is set to "best".
            try:
                moves = score_syzygy_moves(board, lambda tablebase, b: -tablebase.probe_wdl(b), tablebase)
                best_wdl = max(moves.values())
                good_chess_moves = [chess_move for chess_move, wdl in moves.items() if wdl == best_wdl]
                logger.debug("Found a move using 'move_quality'='good'. We didn't find an '.rtbz' file for this endgame."
                             if move_quality == "best" else "")
                if move_quality == "suggest" and len(good_chess_moves) > 1:
                    move = good_chess_moves
                    logger.info(f"Suggesting moves from syzygy (wdl: {best_wdl}) for game {game.id}")
                else:
                    move = random.choice(good_chess_moves)
                    logger.info(f"Got move {move.uci()} from syzygy (wdl: {best_wdl}) for game {game.id}")
                return move, best_wdl
            except KeyError:
                return None, -3


def dtz_scorer(tablebase: chess.syzygy.Tablebase, board: chess.Board) -> int:
    """Score a position based on a syzygy DTZ egtb."""
    dtz = -tablebase.probe_dtz(board)
    return dtz + (1 if dtz > 0 else -1) * board.halfmove_clock * (0 if dtz == 0 else 1)


def dtz_to_wdl(dtz: int) -> int:
    """Convert DTZ scores to syzygy WDL scores."""
    return piecewise_function([(-100, -1), (-1, -2), (0, 0), (99, 2)], 1, dtz)


def get_gaviota(board: chess.Board, game: model.Game,
                gaviota_cfg: config.Configuration) -> Tuple[Union[chess.Move, List[chess.Move], None], int]:
    """
    Get a move from local gaviota egtbs.

    If `move_quality` is `suggest`, then it will return a list of moves for the engine to choose from.
    """
    if (not gaviota_cfg.enabled
            or chess.popcount(board.occupied) > gaviota_cfg.max_pieces
            or board.uci_variant != "chess"):
        return None, -3
    move: Union[chess.Move, List[chess.Move]]
    move_quality = gaviota_cfg.move_quality
    # Since gaviota TBs use dtm and not dtz, we have to put a limit where after it the position are considered to have
    # a syzygy wdl=1/-1, so the positions are draws under the 50 move rule. We use min_dtm_to_consider_as_wdl_1 as a
    # second limit, because if a position has 5 pieces and dtm=110 it may take 98 half-moves, to go down to 4 pieces and
    # another 12 to mate, so this position has a syzygy wdl=2/-2. To be safe, the first limit is 100 moves, which
    # guarantees that all moves have a syzygy wdl=2/-2. Setting min_dtm_to_consider_as_wdl_1 to 100 will disable it
    # because dtm >= dtz, so if abs(dtm) < 100 => abs(dtz) < 100, so wdl=2/-2.
    min_dtm_to_consider_as_wdl_1 = gaviota_cfg.min_dtm_to_consider_as_wdl_1
    with chess.gaviota.open_tablebase(gaviota_cfg.paths[0]) as tablebase:
        for path in gaviota_cfg.paths[1:]:
            tablebase.add_directory(path)

        try:
            moves = score_gaviota_moves(board, dtm_scorer, tablebase)

            best_wdl = max(map(dtm_to_gaviota_wdl, moves.values()))
            good_moves = [(move, dtm) for move, dtm in moves.items() if dtm_to_gaviota_wdl(dtm) == best_wdl]
            best_dtm = min([dtm for move, dtm in good_moves])

            pseudo_wdl = dtm_to_wdl(best_dtm, min_dtm_to_consider_as_wdl_1)
            if move_quality == "good":
                best_moves = good_enough_gaviota_moves(good_moves, best_dtm, min_dtm_to_consider_as_wdl_1)
                move, dtm = random.choice(best_moves)
                logger.info(f"Got move {move.uci()} from gaviota (pseudo wdl: {pseudo_wdl}, dtm: {dtm}) for game {game.id}")
            elif move_quality == "suggest":
                best_moves = good_enough_gaviota_moves(good_moves, best_dtm, min_dtm_to_consider_as_wdl_1)
                if len(best_moves) > 1:
                    move = [chess_move for chess_move, dtm in best_moves]
                    logger.info(f"Suggesting moves from gaviota (pseudo wdl: {pseudo_wdl}) for game {game.id}")
                else:
                    move, dtm = random.choice(best_moves)
                    logger.info(f"Got move {move.uci()} from gaviota (pseudo wdl: {pseudo_wdl}, dtm: {dtm})"
                                f" for game {game.id}")
            else:
                # There can be multiple moves with the same dtm.
                best_moves = [(move, dtm) for move, dtm in good_moves if dtm == best_dtm]
                move, dtm = random.choice(best_moves)
                logger.info(f"Got move {move.uci()} from gaviota (pseudo wdl: {pseudo_wdl}, dtm: {dtm}) for game {game.id}")
            return move, pseudo_wdl
        except KeyError:
            return None, -3


def dtm_scorer(tablebase: Union[chess.gaviota.NativeTablebase, chess.gaviota.PythonTablebase], board: chess.Board) -> int:
    """Score a position based on a gaviota DTM egtb."""
    dtm = -tablebase.probe_dtm(board)
    return dtm + (1 if dtm > 0 else -1) * board.halfmove_clock * (0 if dtm == 0 else 1)


def dtm_to_gaviota_wdl(dtm: int) -> int:
    """Convert DTM scores to gaviota WDL scores."""
    return piecewise_function([(-1, -1), (0, 0)], 1, dtm)


def dtm_to_wdl(dtm: int, min_dtm_to_consider_as_wdl_1: int) -> int:
    """Convert DTM scores to syzygy WDL scores."""
    # We use 100 and not min_dtm_to_consider_as_wdl_1, because we want to play it safe and not resign in a
    # position where dtz=-102 (only if resign_for_egtb_minus_two is enabled).
    return piecewise_function([(-100, -1), (-1, -2), (0, 0), (min_dtm_to_consider_as_wdl_1 - 1, 2)], 1, dtm)


def good_enough_gaviota_moves(good_moves: List[Tuple[chess.Move, int]], best_dtm: int,
                              min_dtm_to_consider_as_wdl_1: int) -> List[Tuple[chess.Move, int]]:
    """
    Get the moves that are good enough to consider.

    :param good_moves: All the moves to choose from.
    :param best_dtm: The best DTM score of a move.
    :param min_dtm_to_consider_as_wdl_1: The minimum DTM score to consider as WDL=1.
    :return: A list of the moves that are good enough to consider.
    """
    if best_dtm < 100:
        # If a move had wdl=2 and dtz=98, but halfmove_clock is 4 then the real wdl=1 and dtz=102, so we
        # want to avoid these positions, if there is a move where even when we add the halfmove_clock the
        # dtz is still <100.
        return [(move, dtm) for move, dtm in good_moves if dtm < 100]
    elif best_dtm < min_dtm_to_consider_as_wdl_1:
        # If a move had wdl=2 and dtz=98, but halfmove_clock is 4 then the real wdl=1 and dtz=102, so we
        # want to avoid these positions, if there is a move where even when we add the halfmove_clock the
        # dtz is still <100.
        return [(move, dtm) for move, dtm in good_moves if dtm < min_dtm_to_consider_as_wdl_1]
    elif best_dtm <= -min_dtm_to_consider_as_wdl_1:
        # If a move had wdl=-2 and dtz=-98, but halfmove_clock is 4 then the real wdl=-1 and dtz=-102, so we
        # want to only choose between the moves where the real wdl=-1.
        return [(move, dtm) for move, dtm in good_moves if dtm <= -min_dtm_to_consider_as_wdl_1]
    elif best_dtm <= -100:
        # If a move had wdl=-2 and dtz=-98, but halfmove_clock is 4 then the real wdl=-1 and dtz=-102, so we
        # want to only choose between the moves where the real wdl=-1.
        return [(move, dtm) for move, dtm in good_moves if dtm <= -100]
    else:
        return good_moves


def piecewise_function(range_definitions: List[Tuple[int, int]], last_value: int, position: int) -> int:
    """
    Return a value according to a position argument.

    This function is meant to replace if-elif-else blocks that turn ranges into discrete values. For
    example, `piecewise_function([(-20001, 2), (-1, -1), (0, 0), (20000, 1)], 2, score)` is equivalent to:

    if score < -20000:
        return -2
    elif score < 0:
        return -1
    elif score == 0:
        return 0
    elif score <= 20000:
        return 1
    else:
        return 2
    Note: We use -20001 and not -20000, because we use <= and not <.

    Arguments:
    range_definitions:
        A list of tuples with the first element being the inclusive right border of region and the second
        element being the associated value. An element of this list (a, b) corresponds to
        if x <= a:
            return b
        where x is the value of the position argument. This argument should be sorted by the first element
        for correct operation.
    last_value:
        If the position argument is greater than all of the borders in the range_definition argument,
        return this value.
    position:
        The value that will be compared to the first element of the range_definitions tuples.

    """
    for border, value in range_definitions:
        if position <= border:
            return value
    return last_value


def score_syzygy_moves(board: chess.Board, scorer: Callable[[chess.syzygy.Tablebase, chess.Board], int],
                       tablebase: chess.syzygy.Tablebase) -> Dict[chess.Move, int]:
    """Score all the moves using syzygy egtbs."""
    moves = {}
    for move in board.legal_moves:
        board_copy = board.copy()
        board_copy.push(move)
        moves[move] = scorer(tablebase, board_copy)
    return moves


def score_gaviota_moves(board: chess.Board,
                        scorer: Callable[[Union[chess.gaviota.NativeTablebase, chess.gaviota.PythonTablebase],
                                          chess.Board], int],
                        tablebase: Union[chess.gaviota.NativeTablebase, chess.gaviota.PythonTablebase]
                        ) -> Dict[chess.Move, int]:
    """Score all the moves using gaviota egtbs."""
    moves = {}
    for move in board.legal_moves:
        board_copy = board.copy()
        board_copy.push(move)
        moves[move] = scorer(tablebase, board_copy)
    return moves<|MERGE_RESOLUTION|>--- conflicted
+++ resolved
@@ -449,16 +449,12 @@
         return [f"{to_readable_key(stat)}: {to_readable_value(stat, info)}" for stat in stats if stat in info]
 
     def get_opponent_info(self, game: model.Game) -> None:
-<<<<<<< HEAD
+        """Get the opponent's information and sends it to the engine."""
         opponent = chess.engine.Opponent(name=game.opponent.name,
                                          title=game.opponent.title,
                                          rating=game.opponent.rating,
                                          is_engine=game.opponent.is_bot)
         self.engine.send_opponent_information(opponent=opponent, engine_rating=game.me.rating)
-=======
-        """Get the opponent's information and sends it to the engine. Depends on the protocol."""
-        pass
->>>>>>> 25146ed7
 
     def name(self) -> str:
         """Get the name of the engine."""
@@ -514,19 +510,6 @@
         """Tell the engine to stop searching."""
         self.engine.protocol.send_line("stop")
 
-<<<<<<< HEAD
-=======
-    def get_opponent_info(self, game: model.Game) -> None:
-        """Get the opponent's info and send it to the engine."""
-        name = game.opponent.name
-        if (name and isinstance(self.engine.protocol, chess.engine.UciProtocol)
-                and "UCI_Opponent" in self.engine.protocol.config):
-            rating = game.opponent.rating or "none"
-            title = game.opponent.title or "none"
-            player_type = "computer" if title == "BOT" else "human"
-            self.engine.configure({"UCI_Opponent": f"{title} {rating} {player_type} {name}"})
-
->>>>>>> 25146ed7
     def report_game_result(self, game: model.Game, board: chess.Board) -> None:
         """Send the game result to the engine."""
         if isinstance(self.engine.protocol, chess.engine.UciProtocol):
@@ -579,20 +562,6 @@
         """Tell the engine to stop searching."""
         self.engine.protocol.send_line("?")
 
-<<<<<<< HEAD
-=======
-    def get_opponent_info(self, game: model.Game) -> None:
-        """Get the opponent's info and send it to the engine."""
-        if (game.opponent.name and isinstance(self.engine.protocol, chess.engine.XBoardProtocol)
-                and self.engine.protocol.features.get("name", True)):
-            title = f"{game.opponent.title} " if game.opponent.title else ""
-            self.engine.protocol.send_line(f"name {title}{game.opponent.name}")
-        if game.me.rating and game.opponent.rating:
-            self.engine.protocol.send_line(f"rating {game.me.rating} {game.opponent.rating}")
-        if game.opponent.title == "BOT":
-            self.engine.protocol.send_line("computer")
-
->>>>>>> 25146ed7
 
 class MinimalEngine(EngineWrapper):
     """
