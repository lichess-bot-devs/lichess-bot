--- conflicted
+++ resolved
@@ -36,17 +36,9 @@
     def __init__(self, commands, options, stderr):
         pass
 
-<<<<<<< HEAD
-    def set_time_control(self, game):
-        pass
-
     def first_search(self, board, movetime):
         # No pondering after the first move since a different clock is used afterwards.
         return self.search(board, chess.engine.Limit(time=movetime // 1000), False)
-=======
-    def first_search(self, board, movetime, ponder):
-        return self.search(board, chess.engine.Limit(time=movetime // 1000), ponder)
->>>>>>> ff804dce
 
     def search_with_ponder(self, board, wtime, btime, winc, binc, ponder):
         pass
