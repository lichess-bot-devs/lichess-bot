--- conflicted
+++ resolved
@@ -151,22 +151,9 @@
             elif is_correspondence:
                 time_limit = single_move_time(board, game, correspondence_move_time, start_time, move_overhead)
             else:
-<<<<<<< HEAD
-                best_move = choose_move(self,
-                                        board,
-                                        game,
-                                        can_ponder,
-                                        draw_offered,
-                                        start_time,
-                                        move_overhead,
-                                        best_move)
-=======
                 time_limit = game_clock_time(board, game, start_time, move_overhead)
 
             best_move = self.search(board, time_limit, can_ponder, draw_offered, best_move)
-        else:
-            self.stop()
->>>>>>> f86b92f5
 
         self.add_comment(best_move, board)
         self.print_stats()
