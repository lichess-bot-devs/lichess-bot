--- conflicted
+++ resolved
@@ -26,12 +26,8 @@
 out_of_online_opening_book_moves: Counter[str] = Counter()
 
 
-<<<<<<< HEAD
-def create_engine(config: config.Configuration) -> EngineWrapper:
-=======
 @contextmanager
-def create_engine(config):
->>>>>>> fb56303c
+def create_engine(config: config.Configuration) -> Generator[EngineWrapper, None, None]:
     cfg = config.engine
     engine_path = os.path.join(cfg.dir, cfg.name)
     engine_type = cfg.protocol
