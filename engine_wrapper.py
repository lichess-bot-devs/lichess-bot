import os
import chess.engine
import backoff
import subprocess
import logging

logger = logging.getLogger(__name__)


@backoff.on_exception(backoff.expo, BaseException, max_time=120)
def create_engine(config):
    cfg = config["engine"]
    engine_path = os.path.join(cfg["dir"], cfg["name"])
    engine_type = cfg.get("protocol")
    engine_options = cfg.get("engine_options")
    commands = [engine_path]
    if engine_options:
        for k, v in engine_options.items():
            commands.append("--{}={}".format(k, v))

    stderr = None if cfg.get("silence_stderr", False) else subprocess.DEVNULL

    if engine_type == "xboard":
        Engine = XBoardEngine
    elif engine_type == "uci":
        Engine = UCIEngine
    elif engine_type == "homemade":
        Engine = getHomemadeEngine(cfg["name"])
    else:
        raise ValueError(
            f"    Invalid engine type: {engine_type}. Expected xboard, uci, or homemade.")
    options = remove_managed_options(cfg.get(engine_type + "_options", {}) or {})
    return Engine(commands, options, stderr)


def remove_managed_options(config):
    def is_managed(key):
        return chess.engine.Option(key, None, None, None, None, None).is_managed()

    return {name: value for (name, value) in config.items() if not is_managed(name)}


class Termination:
    MATE = 'mate'
    TIMEOUT = 'outoftime'
    RESIGN = 'resign'
    ABORT = 'aborted'
    DRAW = 'draw'


class GameEnding:
    WHITE_WINS = '1-0'
    BLACK_WINS = '0-1'
    DRAW = '1/2-1/2'
    INCOMPLETE = '*'


class EngineWrapper:
    def __init__(self, commands, options, stderr):
        pass

    def search_for(self, board, movetime, ponder, draw_offered):
        return self.search(board, chess.engine.Limit(time=movetime // 1000), ponder, draw_offered)

    def first_search(self, board, movetime, draw_offered):
        # No pondering after the first move since a different clock is used afterwards.
        return self.search(board, chess.engine.Limit(time=movetime // 1000), False, draw_offered)

    def search_with_ponder(self, board, wtime, btime, winc, binc, ponder, draw_offered):
        cmds = self.go_commands
        movetime = cmds.get("movetime")
        if movetime is not None:
            movetime = float(movetime) / 1000
        time_limit = chess.engine.Limit(white_clock=wtime / 1000,
                                        black_clock=btime / 1000,
                                        white_inc=winc / 1000,
                                        black_inc=binc / 1000,
                                        depth=cmds.get("depth"),
                                        nodes=cmds.get("nodes"),
                                        time=movetime)
        return self.search(board, time_limit, ponder, draw_offered)

    def search(self, board, time_limit, ponder, draw_offered):
        result = self.engine.play(board, time_limit, info=chess.engine.INFO_ALL, ponder=ponder, draw_offered=draw_offered)
        self.last_move_info = result.info
<<<<<<< HEAD
        self.print_stats(board)
        return result.move
=======
        self.print_stats()
        return result
>>>>>>> c02efccc

    def print_stats(self, board):
        for line in self.get_stats(board):
            logger.info(f"{line}")

    def get_stats(self, board, for_chat=False):
        info = self.last_move_info.copy()
        if "pv" not in info:
            info["pv"] = []
        if for_chat:
            stats = ["depth", "nps", "nodes", "score", "ponderpv"]
            bot_stats = [f"{stat}: {info[stat]}" for stat in stats if stat in info]
            len_bot_stats = len(", ".join(bot_stats)) + 12  # 12 is the length of ', ponderpv: '
            ponder_pv = board.variation_san(info["pv"])
            ponder_pv = ponder_pv.split()
            try:
                while len(' '.join(ponder_pv)) + len_bot_stats > 140:
                    ponder_pv.pop()
                if ponder_pv[-1].endswith('.'):
                    ponder_pv.pop()
                info["ponderpv"] = ' '.join(ponder_pv)
            except IndexError:
                pass
        else:
            stats = ["depth", "nps", "nodes", "score", "ponderpv"]
            info["ponderpv"] = board.variation_san(info["pv"])
        return [f"{stat}: {info[stat]}" for stat in stats if stat in info]

    def get_opponent_info(self, game):
        pass

    def name(self):
        return self.engine.id["name"]

    def report_game_result(self, game, board):
        pass

    def stop(self):
        pass

    def quit(self):
        self.engine.quit()


class UCIEngine(EngineWrapper):
    def __init__(self, commands, options, stderr):
        self.go_commands = options.pop("go_commands", {}) or {}
        self.engine = chess.engine.SimpleEngine.popen_uci(commands, stderr=stderr)
        self.engine.configure(options)
        self.last_move_info = {}

    def stop(self):
        self.engine.protocol.send_line("stop")

    def get_opponent_info(self, game):
        name = game.opponent.name
        if name and "UCI_Opponent" in self.engine.protocol.config:
            rating = game.opponent.rating if game.opponent.rating is not None else "none"
            title = game.opponent.title if game.opponent.title else "none"
            player_type = "computer" if title == "BOT" else "human"
            self.engine.configure({"UCI_Opponent": f"{title} {rating} {player_type} {name}"})

    def report_game_result(self, game, board):
        self.engine.protocol._position(board)


class XBoardEngine(EngineWrapper):
    def __init__(self, commands, options, stderr):
        self.go_commands = options.pop("go_commands", {}) or {}
        self.engine = chess.engine.SimpleEngine.popen_xboard(commands, stderr=stderr)
        egt_paths = options.pop("egtpath", {}) or {}
        features = self.engine.protocol.features
        egt_types_from_engine = features["egt"].split(",") if "egt" in features else []
        for egt_type in egt_types_from_engine:
            options[f"egtpath {egt_type}"] = egt_paths[egt_type]
        self.engine.configure(options)
        self.last_move_info = {}

    def report_game_result(self, game, board):
        # Send final moves, if any, to engine
        self.engine.protocol._new(board, None, {})

        winner = game.state.get('winner')
        termination = game.state.get('status')

        if winner == 'white':
            game_result = GameEnding.WHITE_WINS
        elif winner == 'black':
            game_result = GameEnding.BLACK_WINS
        elif termination == Termination.DRAW:
            game_result = GameEnding.DRAW
        else:
            game_result = GameEnding.INCOMPLETE

        if termination == Termination.MATE:
            endgame_message = winner.title() + ' mates'
        elif termination == Termination.TIMEOUT:
            endgame_message = 'Time forfeiture'
        elif termination == Termination.RESIGN:
            resigner = 'black' if winner == 'white' else 'white'
            endgame_message = resigner.title() + ' resigns'
        elif termination == Termination.ABORT:
            endgame_message = 'Game aborted'
        elif termination == Termination.DRAW:
            if board.is_fifty_moves():
                endgame_message = '50-move rule'
            elif board.is_repetition():
                endgame_message = 'Threefold repetition'
            else:
                endgame_message = 'Draw by agreement'
        elif termination:
            endgame_message = termination
        else:
            endgame_message = ''

        if endgame_message:
            endgame_message = ' {' + endgame_message + '}'

        self.engine.protocol.send_line('result ' + game_result + endgame_message)

    def stop(self):
        self.engine.protocol.send_line("?")

    def get_opponent_info(self, game):
        if game.opponent.name and self.engine.protocol.features.get("name", True):
            title = game.opponent.title + " " if game.opponent.title else ""
            self.engine.protocol.send_line(f"name {title}{game.opponent.name}")
        if game.me.rating is not None and game.opponent.rating is not None:
            self.engine.protocol.send_line(f"rating {game.me.rating} {game.opponent.rating}")
        if game.opponent.title == "BOT":
            self.engine.protocol.send_line("computer")


def getHomemadeEngine(name):
    import strategies
    return eval(f"strategies.{name}")<|MERGE_RESOLUTION|>--- conflicted
+++ resolved
@@ -83,13 +83,8 @@
     def search(self, board, time_limit, ponder, draw_offered):
         result = self.engine.play(board, time_limit, info=chess.engine.INFO_ALL, ponder=ponder, draw_offered=draw_offered)
         self.last_move_info = result.info
-<<<<<<< HEAD
         self.print_stats(board)
-        return result.move
-=======
-        self.print_stats()
         return result
->>>>>>> c02efccc
 
     def print_stats(self, board):
         for line in self.get_stats(board):
