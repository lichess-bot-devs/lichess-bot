--- conflicted
+++ resolved
@@ -118,7 +118,7 @@
         )
         return best_move
 
-<<<<<<< HEAD
+
     def search_with_ponder(self, board, wtime, btime, winc, binc):
         self.engine.position(board)
         best_move, ponder_move = self.engine.go(
@@ -128,12 +128,11 @@
             binc=binc
         )
         return ( best_move , ponder_move )
-=======
+
 
     def stop(self):
         self.engine.stop()
-
->>>>>>> 70701d39
+        
 
     def print_stats(self):
         self.print_handler_stats(self.engine.info_handlers[0].info, ["string", "depth", "nps", "nodes", "score"])
