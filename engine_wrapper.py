--- conflicted
+++ resolved
@@ -66,64 +66,6 @@
         # No pondering after the first move since a different clock is used afterwards.
         return self.search(board, chess.engine.Limit(time=movetime // 1000), False, draw_offered)
 
-<<<<<<< HEAD
-    def search_with_ponder(self, board, wtime, btime, winc, binc, ponder, draw_offered):
-        pass
-=======
-    def search_with_ponder(self, board, wtime, btime, winc, binc, ponder):
-        cmds = self.go_commands
-        movetime = cmds.get("movetime")
-        if movetime is not None:
-            movetime = float(movetime) / 1000
-        time_limit = chess.engine.Limit(white_clock=wtime / 1000,
-                                        black_clock=btime / 1000,
-                                        white_inc=winc / 1000,
-                                        black_inc=binc / 1000,
-                                        depth=cmds.get("depth"),
-                                        nodes=cmds.get("nodes"),
-                                        time=movetime)
-        return self.search(board, time_limit, ponder)
->>>>>>> fafe504f
-
-    def search(self, board, time_limit, ponder, draw_offered):
-        result = self.engine.play(board, time_limit, info=chess.engine.INFO_ALL, ponder=ponder, draw_offered=draw_offered)
-        self.last_move_info = result.info
-        self.print_stats()
-        return result
-
-    def print_stats(self):
-        for line in self.get_stats():
-            logger.info(f"    {line}")
-
-    def get_stats(self):
-        info = self.last_move_info
-        stats = ["depth", "nps", "nodes", "score"]
-        return [f"{stat}: {info[stat]}" for stat in stats if stat in info]
-
-    def get_opponent_info(self, game):
-        pass
-
-    def name(self):
-        return self.engine.id["name"]
-
-    def report_game_result(self, game, board):
-        pass
-
-    def stop(self):
-        pass
-
-    def quit(self):
-        self.engine.quit()
-
-
-class UCIEngine(EngineWrapper):
-    def __init__(self, commands, options, stderr):
-        self.go_commands = options.pop("go_commands", {}) or {}
-        self.engine = chess.engine.SimpleEngine.popen_uci(commands, stderr=stderr)
-        self.engine.configure(options)
-        self.last_move_info = {}
-
-<<<<<<< HEAD
     def search_with_ponder(self, board, wtime, btime, winc, binc, ponder, draw_offered):
         cmds = self.go_commands
         movetime = cmds.get("movetime")
@@ -138,8 +80,44 @@
                                         time=movetime)
         return self.search(board, time_limit, ponder, draw_offered)
 
-=======
->>>>>>> fafe504f
+    def search(self, board, time_limit, ponder, draw_offered):
+        result = self.engine.play(board, time_limit, info=chess.engine.INFO_ALL, ponder=ponder, draw_offered=draw_offered)
+        self.last_move_info = result.info
+        self.print_stats()
+        return result
+
+    def print_stats(self):
+        for line in self.get_stats():
+            logger.info(f"    {line}")
+
+    def get_stats(self):
+        info = self.last_move_info
+        stats = ["depth", "nps", "nodes", "score"]
+        return [f"{stat}: {info[stat]}" for stat in stats if stat in info]
+
+    def get_opponent_info(self, game):
+        pass
+
+    def name(self):
+        return self.engine.id["name"]
+
+    def report_game_result(self, game, board):
+        pass
+
+    def stop(self):
+        pass
+
+    def quit(self):
+        self.engine.quit()
+
+
+class UCIEngine(EngineWrapper):
+    def __init__(self, commands, options, stderr):
+        self.go_commands = options.pop("go_commands", {}) or {}
+        self.engine = chess.engine.SimpleEngine.popen_uci(commands, stderr=stderr)
+        self.engine.configure(options)
+        self.last_move_info = {}
+
     def stop(self):
         self.engine.protocol.send_line("stop")
 
@@ -166,18 +144,7 @@
             options[f"egtpath {egt_type}"] = egt_paths[egt_type]
         self.engine.configure(options)
         self.last_move_info = {}
-<<<<<<< HEAD
-
-    def search_with_ponder(self, board, wtime, btime, winc, binc, ponder, draw_offered):
-        time_limit = chess.engine.Limit(white_clock=wtime / 1000,
-                                        black_clock=btime / 1000,
-                                        white_inc=winc / 1000,
-                                        black_inc=binc / 1000)
-        return self.search(board, time_limit, ponder, draw_offered)
-
-=======
-        
->>>>>>> fafe504f
+
     def report_game_result(self, game, board):
         # Send final moves, if any, to engine
         self.engine.protocol._new(board, None, {})
