--- conflicted
+++ resolved
@@ -32,11 +32,7 @@
         raise ValueError(
             f"    Invalid engine type: {engine_type}. Expected xboard, uci, or homemade.")
     options = remove_managed_options(cfg.get(engine_type + "_options", {}) or {})
-<<<<<<< HEAD
-    return Engine(commands, options, stderr, cwd=cfg["dir"])
-=======
-    return Engine(commands, options, stderr, draw_or_resign)
->>>>>>> 62db18ef
+    return Engine(commands, options, stderr, draw_or_resign, cwd=cfg["dir"])
 
 
 def remove_managed_options(config):
@@ -66,16 +62,11 @@
 
 
 class EngineWrapper:
-<<<<<<< HEAD
-    def __init__(self, commands, options, stderr, **kwargs):
-        pass
-=======
     def __init__(self, commands, options, stderr, draw_or_resign):
         self.scores = []
         self.draw_or_resign = draw_or_resign
         self.go_commands = options.pop("go_commands", {}) or {}
         self.last_move_info = {}
->>>>>>> 62db18ef
 
     def search_for(self, board, movetime, ponder, draw_offered):
         return self.search(board, chess.engine.Limit(time=movetime // 1000), ponder, draw_offered)
@@ -165,15 +156,9 @@
 
 
 class UCIEngine(EngineWrapper):
-<<<<<<< HEAD
-    def __init__(self, commands, options, stderr, **kwargs):
-        self.go_commands = options.pop("go_commands", {}) or {}
+    def __init__(self, commands, options, stderr, draw_or_resign, **kwargs):
+        super().__init__(commands, options, stderr, draw_or_resign)
         self.engine = chess.engine.SimpleEngine.popen_uci(commands, stderr=stderr, **kwargs)
-=======
-    def __init__(self, commands, options, stderr, draw_or_resign):
-        super().__init__(commands, options, stderr, draw_or_resign)
-        self.engine = chess.engine.SimpleEngine.popen_uci(commands, stderr=stderr)
->>>>>>> 62db18ef
         self.engine.configure(options)
 
     def stop(self):
@@ -192,15 +177,9 @@
 
 
 class XBoardEngine(EngineWrapper):
-<<<<<<< HEAD
-    def __init__(self, commands, options, stderr, **kwargs):
-        self.go_commands = options.pop("go_commands", {}) or {}
+    def __init__(self, commands, options, stderr, draw_or_resign, **kwargs):
+        super().__init__(commands, options, stderr, draw_or_resign)
         self.engine = chess.engine.SimpleEngine.popen_xboard(commands, stderr=stderr, **kwargs)
-=======
-    def __init__(self, commands, options, stderr, draw_or_resign):
-        super().__init__(commands, options, stderr, draw_or_resign)
-        self.engine = chess.engine.SimpleEngine.popen_xboard(commands, stderr=stderr)
->>>>>>> 62db18ef
         egt_paths = options.pop("egtpath", {}) or {}
         features = self.engine.protocol.features
         egt_types_from_engine = features["egt"].split(",") if "egt" in features else []
