import os
import chess.engine
import subprocess
import logging
from enum import Enum

logger = logging.getLogger(__name__)


def create_engine(config):
    cfg = config["engine"]
    engine_path = os.path.join(cfg["dir"], cfg["name"])
    engine_working_dir = cfg.get("working_dir") or os.getcwd()
    engine_type = cfg.get("protocol")
    engine_options = cfg.get("engine_options")
    draw_or_resign = cfg.get("draw_or_resign") or {}
    commands = [engine_path]
    if engine_options:
        for k, v in engine_options.items():
            commands.append(f"--{k}={v}")

    stderr = None if cfg.get("silence_stderr", False) else subprocess.DEVNULL

    if engine_type == "xboard":
        Engine = XBoardEngine
    elif engine_type == "uci":
        Engine = UCIEngine
    elif engine_type == "homemade":
        Engine = getHomemadeEngine(cfg["name"])
    else:
        raise ValueError(
            f"    Invalid engine type: {engine_type}. Expected xboard, uci, or homemade.")
    options = remove_managed_options(cfg.get(f"{engine_type}_options") or {})
    logger.debug(f"Starting engine: {' '.join(commands)}")
    return Engine(commands, options, stderr, draw_or_resign, cwd=engine_working_dir)


def remove_managed_options(config):
    def is_managed(key):
        return chess.engine.Option(key, None, None, None, None, None).is_managed()

    return {name: value for (name, value) in config.items() if not is_managed(name)}


class Termination(str, Enum):
    MATE = "mate"
    TIMEOUT = "outoftime"
    RESIGN = "resign"
    ABORT = "aborted"
    DRAW = "draw"


class GameEnding(str, Enum):
    WHITE_WINS = "1-0"
    BLACK_WINS = "0-1"
    DRAW = "1/2-1/2"
    INCOMPLETE = "*"


def translate_termination(termination, board, winner_color):
    if termination == Termination.MATE:
        return f"{winner_color.title()} mates"
    elif termination == Termination.TIMEOUT:
        return "Time forfeiture"
    elif termination == Termination.RESIGN:
        resigner = "black" if winner_color == "white" else "white"
        return f"{resigner.title()} resigns"
    elif termination == Termination.ABORT:
        return "Game aborted"
    elif termination == Termination.DRAW:
        if board.is_fifty_moves():
            return "50-move rule"
        elif board.is_repetition():
            return "Threefold repetition"
        else:
            return "Draw by agreement"
    elif termination:
        return termination
    else:
        return ""


PONDERPV_CHARACTERS = 6  # The length of ", PV: ".
MAX_CHAT_MESSAGE_LEN = 140  # The maximum characters in a chat message.


class EngineWrapper:
    def __init__(self, options, draw_or_resign):
        self.scores = []
        self.draw_or_resign = draw_or_resign
        self.go_commands = options.pop("go_commands", {}) or {}
        self.last_move_info = {}
        self.move_commentary = []
        self.comment_start_index = None

    def search_for(self, board, movetime, ponder, draw_offered):
        return self.search(board, chess.engine.Limit(time=movetime / 1000), ponder, draw_offered)

    def first_search(self, board, movetime, draw_offered):
        # No pondering after the first move since a different clock is used afterwards.
        return self.search_for(board, movetime, False, draw_offered)

    def search_with_ponder(self, board, wtime, btime, winc, binc, ponder, draw_offered):
        time_limit = chess.engine.Limit(white_clock=wtime / 1000,
                                        black_clock=btime / 1000,
                                        white_inc=winc / 1000,
                                        black_inc=binc / 1000)
        return self.search(board, time_limit, ponder, draw_offered)

    def add_go_commands(self, time_limit):
        movetime = self.go_commands.get("movetime")
        if movetime is not None:
            movetime_sec = float(movetime) / 1000
            if time_limit.time is None or time_limit.time > movetime_sec:
                time_limit.time = movetime_sec
        time_limit.depth = self.go_commands.get("depth")
        time_limit.nodes = self.go_commands.get("nodes")
        return time_limit

    def offer_draw_or_resign(self, result, board):
        def actual(score):
            return score.relative.score(mate_score=40000)

        can_offer_draw = self.draw_or_resign.get("offer_draw_enabled", False)
        draw_offer_moves = self.draw_or_resign.get("offer_draw_moves", 5)
        draw_score_range = self.draw_or_resign.get("offer_draw_score", 0)
        draw_max_piece_count = self.draw_or_resign.get("offer_draw_pieces", 10)
        pieces_on_board = chess.popcount(board.occupied)
        enough_pieces_captured = pieces_on_board <= draw_max_piece_count
        if can_offer_draw and len(self.scores) >= draw_offer_moves and enough_pieces_captured:
            scores = self.scores[-draw_offer_moves:]

            def score_near_draw(score):
                return abs(actual(score)) <= draw_score_range
            if len(scores) == len(list(filter(score_near_draw, scores))):
                result.draw_offered = True

        resign_enabled = self.draw_or_resign.get("resign_enabled", False)
        min_moves_for_resign = self.draw_or_resign.get("resign_moves", 3)
        resign_score = self.draw_or_resign.get("resign_score", -1000)
        if resign_enabled and len(self.scores) >= min_moves_for_resign:
            scores = self.scores[-min_moves_for_resign:]

            def score_near_loss(score):
                return actual(score) <= resign_score
            if len(scores) == len(list(filter(score_near_loss, scores))):
                result.resigned = True
        return result

    def search(self, board, time_limit, ponder, draw_offered):
        time_limit = self.add_go_commands(time_limit)
        result = self.engine.play(board,
                                  time_limit,
                                  info=chess.engine.INFO_ALL,
                                  ponder=ponder,
                                  draw_offered=draw_offered)
        self.last_move_info = result.info.copy()
        self.move_commentary.append(self.last_move_info.copy())
        if self.comment_start_index is None:
            self.comment_start_index = len(board.move_stack)
        # Use null_score to have no effect on draw/resign decisions
        null_score = chess.engine.PovScore(chess.engine.Mate(1), board.turn)
        self.scores.append(self.last_move_info.get("score", null_score))
        result = self.offer_draw_or_resign(result, board)
        if "pv" in self.last_move_info:
            self.last_move_info["ponderpv"] = board.variation_san(self.last_move_info["pv"])
        if "refutation" in self.last_move_info:
            self.last_move_info["refutation"] = board.variation_san(self.last_move_info["refutation"])
        if "currmove" in self.last_move_info:
            self.last_move_info["currmove"] = board.san(self.last_move_info["currmove"])
        self.print_stats()
        return result

    def comment_index(self, move_stack_index):
        if self.comment_start_index is None:
            return -1
        else:
            return move_stack_index - self.comment_start_index

    def comment_for_board_index(self, index):
        comment_index = self.comment_index(index)
        if comment_index < 0 or comment_index % 2 != 0:
            return None

        try:
            return self.move_commentary[comment_index // 2]
        except IndexError:
            return None

    def add_null_comment(self):
        if self.comment_start_index is not None:
            self.move_commentary.append(None)

    def print_stats(self):
        for line in self.get_stats():
            logger.info(line)

    def readable_score(self, score):
        score = score.relative
        if score.mate():
            str_score = f"#{score.mate()}"
        else:
            str_score = str(round(score.score() / 100, 2))
        return str_score

    def readable_wdl(self, wdl):
        wdl = round(wdl.relative.expectation() * 100, 1)
        return f"{wdl}%"

    def readable_number(self, number):
        if number >= 1e9:
            return f"{round(number / 1e9, 1)}B"
        elif number >= 1e6:
            return f"{round(number / 1e6, 1)}M"
        elif number >= 1e3:
            return f"{round(number / 1e3, 1)}K"
        return str(number)

    def get_stats(self, for_chat=False):
        info = self.last_move_info.copy()
<<<<<<< HEAD

        def to_readable_value(stat, info):
            readable = {"score": self.readable_score, "wdl": self.readable_wdl, "hashfull": lambda x: f"{round(x / 10, 1)}%",
                        "nodes": self.readable_number, "nps": lambda x: f"{self.readable_number(x)}nps",
                        "tbhits": self.readable_number, "cpuload": lambda x: f"{round(x / 10, 1)}%"}
            return str(readable.get(stat, lambda x: x)(info[stat]))

        def to_readable_key(stat):
            readable = {"wdl": "winrate", "ponderpv": "PV", "nps": "speed", "score": "evaluation"}
            stat = readable.get(stat, stat)
            return stat[0].upper() + stat[1:]

        stats = ["score", "wdl", "depth", "nodes", "nps", "ponderpv"]
        if for_chat and "ponderpv" in stats:
            bot_stats = [f"{to_readable_key(stat)}: {to_readable_value(stat, info)}"
                         for stat in stats if stat in info and stat != "ponderpv"]
=======
        stats = ["depth", "nps", "nodes", "score", "ponderpv"]
        if for_chat and "ponderpv" in stats and "ponderpv" in info:
            bot_stats = [f"{stat}: {info[stat]}" for stat in stats if stat in info and stat != "ponderpv"]
>>>>>>> b612d8c1
            len_bot_stats = len(", ".join(bot_stats)) + PONDERPV_CHARACTERS
            ponder_pv = info["ponderpv"].split()
            try:
                while len(" ".join(ponder_pv)) + len_bot_stats > MAX_CHAT_MESSAGE_LEN:
                    ponder_pv.pop()
                if ponder_pv[-1].endswith("."):
                    ponder_pv.pop()
                info["ponderpv"] = " ".join(ponder_pv)
            except IndexError:
                pass
            if not info["ponderpv"]:
                info.pop("ponderpv")
        return [f"{to_readable_key(stat)}: {to_readable_value(stat, info)}" for stat in stats if stat in info]

    def get_opponent_info(self, game):
        pass

    def name(self):
        return self.engine.id["name"]

    def report_game_result(self, game, board):
        pass

    def stop(self):
        pass

    def quit(self):
        self.engine.quit()
        self.engine.close()


class UCIEngine(EngineWrapper):
    def __init__(self, commands, options, stderr, draw_or_resign, **popen_args):
        super().__init__(options, draw_or_resign)
        self.engine = chess.engine.SimpleEngine.popen_uci(commands, stderr=stderr, **popen_args)
        self.engine.configure(options)

    def stop(self):
        self.engine.protocol.send_line("stop")

    def get_opponent_info(self, game):
        name = game.opponent.name
        if name and "UCI_Opponent" in self.engine.protocol.config:
            rating = game.opponent.rating or "none"
            title = game.opponent.title or "none"
            player_type = "computer" if title == "BOT" else "human"
            self.engine.configure({"UCI_Opponent": f"{title} {rating} {player_type} {name}"})

    def report_game_result(self, game, board):
        self.engine.protocol._position(board)


class XBoardEngine(EngineWrapper):
    def __init__(self, commands, options, stderr, draw_or_resign, **popen_args):
        super().__init__(options, draw_or_resign)
        self.engine = chess.engine.SimpleEngine.popen_xboard(commands, stderr=stderr, **popen_args)
        egt_paths = options.pop("egtpath", {}) or {}
        features = self.engine.protocol.features
        egt_types_from_engine = features.get("egt", "").split(",")
        for egt_type in filter(None, egt_types_from_engine):
            if egt_type in egt_paths:
                options[f"egtpath {egt_type}"] = egt_paths[egt_type]
            else:
                logger.debug(f"No paths found for egt type: {egt_type}.")
        self.engine.configure(options)

    def report_game_result(self, game, board):
        # Send final moves, if any, to engine
        self.engine.protocol._new(board, None, {})

        winner = game.state.get("winner")
        termination = game.state.get("status")

        if winner == "white":
            game_result = GameEnding.WHITE_WINS
        elif winner == "black":
            game_result = GameEnding.BLACK_WINS
        elif termination == Termination.DRAW:
            game_result = GameEnding.DRAW
        else:
            game_result = GameEnding.INCOMPLETE

        endgame_message = translate_termination(termination, board, winner)
        if endgame_message:
            endgame_message = " {" + endgame_message + "}"

        self.engine.protocol.send_line(f"result {game_result}{endgame_message}")

    def stop(self):
        self.engine.protocol.send_line("?")

    def get_opponent_info(self, game):
        if game.opponent.name and self.engine.protocol.features.get("name", True):
            title = f"{game.opponent.title} " if game.opponent.title else ""
            self.engine.protocol.send_line(f"name {title}{game.opponent.name}")
        if game.me.rating and game.opponent.rating:
            self.engine.protocol.send_line(f"rating {game.me.rating} {game.opponent.rating}")
        if game.opponent.title == "BOT":
            self.engine.protocol.send_line("computer")


def getHomemadeEngine(name):
    import strategies
    return getattr(strategies, name)<|MERGE_RESOLUTION|>--- conflicted
+++ resolved
@@ -218,7 +218,6 @@
 
     def get_stats(self, for_chat=False):
         info = self.last_move_info.copy()
-<<<<<<< HEAD
 
         def to_readable_value(stat, info):
             readable = {"score": self.readable_score, "wdl": self.readable_wdl, "hashfull": lambda x: f"{round(x / 10, 1)}%",
@@ -232,14 +231,9 @@
             return stat[0].upper() + stat[1:]
 
         stats = ["score", "wdl", "depth", "nodes", "nps", "ponderpv"]
-        if for_chat and "ponderpv" in stats:
+        if for_chat and "ponderpv" in stats and "ponderpv" in info:
             bot_stats = [f"{to_readable_key(stat)}: {to_readable_value(stat, info)}"
                          for stat in stats if stat in info and stat != "ponderpv"]
-=======
-        stats = ["depth", "nps", "nodes", "score", "ponderpv"]
-        if for_chat and "ponderpv" in stats and "ponderpv" in info:
-            bot_stats = [f"{stat}: {info[stat]}" for stat in stats if stat in info and stat != "ponderpv"]
->>>>>>> b612d8c1
             len_bot_stats = len(", ".join(bot_stats)) + PONDERPV_CHARACTERS
             ponder_pv = info["ponderpv"].split()
             try:
