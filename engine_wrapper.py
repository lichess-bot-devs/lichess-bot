--- conflicted
+++ resolved
@@ -35,11 +35,7 @@
         raise ValueError(
             f"    Invalid engine type: {engine_type}. Expected xboard, uci, or homemade.")
     options = remove_managed_options(cfg.get(engine_type + "_options", {}) or {})
-<<<<<<< HEAD
-    return Engine(commands, options, stderr, draw_or_resign, cwd=cfg["dir"])
-=======
-    return Engine(commands, options, stderr, cwd=engine_working_dir)
->>>>>>> 05acd922
+    return Engine(commands, options, stderr, draw_or_resign, cwd=engine_working_dir)
 
 
 def remove_managed_options(config):
