"""Provides communication with the engine."""
from __future__ import annotations
import os
import chess.engine
import chess.polyglot
import chess.syzygy
import chess.gaviota
import subprocess
import logging
import time
import random
from collections import Counter
from contextlib import contextmanager
import config
import model
import lichess
from config import Configuration
from typing import Dict, Any, List, Optional, Union, Tuple, Generator, Callable, Type
OPTIONS_TYPE = Dict[str, Any]
MOVE_INFO_TYPE = Dict[str, Any]
COMMANDS_TYPE = List[str]
LICHESS_EGTB_MOVE = Dict[str, Any]
CHESSDB_EGTB_MOVE = Dict[str, Any]
MOVE = Union[chess.engine.PlayResult, List[chess.Move]]

logger = logging.getLogger(__name__)

out_of_online_opening_book_moves: Counter[str] = Counter()


@contextmanager
def create_engine(engine_config: config.Configuration) -> Generator[EngineWrapper, None, None]:
    """
    Create the engine.

    Use in a with-block to automatically close the engine when exiting the game.

    :param engine_config: The options for the engine.
    :return: An engine. Either UCI, XBoard, or Homemade.
    """
    cfg = engine_config.engine
    engine_path = os.path.join(cfg.dir, cfg.name)
    engine_type = cfg.protocol
    commands = [engine_path]
    if cfg.engine_options:
        for k, v in cfg.engine_options.items():
            commands.append(f"--{k}={v}")

    stderr = None if cfg.silence_stderr else subprocess.DEVNULL

    Engine: Union[Type[UCIEngine], Type[XBoardEngine], Type[MinimalEngine]]
    if engine_type == "xboard":
        Engine = XBoardEngine
    elif engine_type == "uci":
        Engine = UCIEngine
    elif engine_type == "homemade":
        Engine = getHomemadeEngine(cfg.name)
    else:
        raise ValueError(
            f"    Invalid engine type: {engine_type}. Expected xboard, uci, or homemade.")
    options = remove_managed_options(cfg.lookup(f"{engine_type}_options") or config.Configuration({}))
    logger.debug(f"Starting engine: {commands}")
    engine = Engine(commands, options, stderr, cfg.draw_or_resign, cwd=cfg.working_dir)
    try:
        yield engine
    finally:
        engine.ping()
        engine.quit()


def remove_managed_options(config: config.Configuration) -> OPTIONS_TYPE:
    """Remove the options managed by python-chess."""
    def is_managed(key: str) -> bool:
        return chess.engine.Option(key, "", None, None, None, None).is_managed()

    return {name: value for (name, value) in config.items() if not is_managed(name)}


def translate_termination(game: model.Game, board: chess.Board) -> str:
    """Get a human-readable string with the result of the game."""
    winner_color = game.state.get("winner", "")
    termination: Optional[str] = game.state.get("status")

    if termination == model.Termination.MATE:
        return f"{winner_color.title()} mates"
    elif termination == model.Termination.TIMEOUT:
        return "Time forfeiture" if winner_color else "Timeout with insufficient material"
    elif termination == model.Termination.RESIGN:
        resigner = "black" if winner_color == "white" else "white"
        return f"{resigner.title()} resigns"
    elif termination == model.Termination.ABORT:
        return "Game aborted"
    elif termination == model.Termination.DRAW:
        if board.is_fifty_moves():
            return "50-move rule"
        elif board.is_repetition():
            return "Threefold repetition"
        else:
            return "Draw by agreement"
    elif termination:
        return termination
    else:
        return ""


PONDERPV_CHARACTERS = 6  # The length of ", PV: ".


class EngineWrapper:
    """A wrapper used by all engines (UCI, XBoard, Homemade)."""

    def __init__(self, options: OPTIONS_TYPE, draw_or_resign: config.Configuration) -> None:
        """
        Initialize the values of the wrapper used by all engines (UCI, XBoard, Homemade).

        :param options: The options to send to the engine.
        :param draw_or_resign: Options on whether the bot should resign or offer draws.
        """
        self.engine: Union[chess.engine.SimpleEngine, FillerEngine]
        self.scores: List[chess.engine.PovScore] = []
        self.draw_or_resign = draw_or_resign
        self.go_commands = config.Configuration(options.pop("go_commands", {}) or {})
        self.move_commentary: List[MOVE_INFO_TYPE] = []
        self.comment_start_index = -1

    def play_move(self,
                  board: chess.Board,
                  game: model.Game,
                  li: lichess.Lichess,
                  start_time: int,
                  move_overhead: int,
                  can_ponder: bool,
                  is_correspondence: bool,
                  correspondence_move_time: int,
                  engine_cfg: config.Configuration) -> None:
        """
        Play a move.

        :param board: The current position.
        :param game: The game that the bot is playing.
        :param li: Provides communication with lichess.org.
        :param start_time: The time that the bot received the move.
        :param move_overhead: The time it takes to communicate between the engine and lichess.org.
        :param can_ponder: Whether the engine is allowed to ponder.
        :param is_correspondence: Whether this is a correspondence or unlimited game.
        :param correspondence_move_time: The time the engine will think if `is_correspondence` is true.
        :param engine_cfg: Options for external moves (e.g. from an opening book), and for engine resignation and draw offers.
        :return: The move to play.
        """
        polyglot_cfg = engine_cfg.polyglot
        online_moves_cfg = engine_cfg.online_moves
        draw_or_resign_cfg = engine_cfg.draw_or_resign
        lichess_bot_tbs = engine_cfg.lichess_bot_tbs

        best_move: MOVE
        best_move = get_book_move(board, game, polyglot_cfg)

        if best_move.move is None:
            best_move = get_egtb_move(board,
                                      game,
                                      lichess_bot_tbs,
                                      draw_or_resign_cfg)

        if not isinstance(best_move, list) and best_move.move is None:
            best_move = get_online_move(li,
                                        board,
                                        game,
                                        online_moves_cfg,
                                        draw_or_resign_cfg)

        if isinstance(best_move, list) or best_move.move is None:
            draw_offered = check_for_draw_offer(game)

            if len(board.move_stack) < 2:
                best_move = choose_first_move(self,
                                              board,
                                              game,
                                              draw_offered,
                                              best_move)
            elif is_correspondence:
                best_move = choose_move_time(self,
                                             board,
                                             game,
                                             correspondence_move_time,
                                             start_time,
                                             move_overhead,
                                             can_ponder,
                                             draw_offered,
                                             best_move)
            else:
                best_move = choose_move(self,
                                        board,
                                        game,
                                        can_ponder,
                                        draw_offered,
                                        start_time,
                                        move_overhead,
                                        best_move)

        self.add_comment(best_move, board)
        self.print_stats()
        if best_move.resigned and len(board.move_stack) >= 2:
            li.resign(game.id)
        else:
            li.make_move(game.id, best_move)

    def search_for(self, board: chess.Board, movetime: int, ponder: bool, draw_offered: bool,
                   root_moves: MOVE) -> chess.engine.PlayResult:
        """
        Tell the engine to search for `movetime` time.

        :param board: The current position.
        :param movetime: The time to search for.
        :param ponder: Whether the engine can ponder.
        :param draw_offered: Whether the bot was offered a draw.
        :param root_moves: If it is a list, the engine will only play a move that is in `root_moves`.
        :return: The move to play.
        """
        return self.search(board, chess.engine.Limit(time=movetime / 1000), ponder, draw_offered, root_moves)

    def first_search(self, board: chess.Board, movetime: int, draw_offered: bool,
                     root_moves: MOVE) -> chess.engine.PlayResult:
        """
        Tell the engine to search for the first move in the game.

        :param board: The current position.
        :param movetime: The time to search for.
        :param draw_offered: Whether the bot was offered a draw.
        :param root_moves: If it is a list, the engine will only play a move that is in `root_moves`.
        :return: The move to play.
        """
        # No pondering after the first move since a different clock is used afterwards.
        return self.search_for(board, movetime, False, draw_offered, root_moves)

    def search_with_ponder(self, board: chess.Board, wtime: int, btime: int, winc: int, binc: int, ponder: bool,
                           draw_offered: bool, root_moves: MOVE) -> chess.engine.PlayResult:
        """
        Get the move to play by the engine.

        :param board: The current position.
        :param wtime: The time white has.
        :param btime: The time black has.
        :param winc: The increment white has. `winc` is equal to `binc`.
        :param binc: The increment black has. `winc` is equal to `binc`.
        :param ponder: Whether the engine can ponder.
        :param draw_offered: Whether the bot was offered a draw.
        :param root_moves: If it is a list, the engine will only play a move that is in `root_moves`.
        :return: The move to play.
        """
        time_limit = chess.engine.Limit(white_clock=wtime / 1000,
                                        black_clock=btime / 1000,
                                        white_inc=winc / 1000,
                                        black_inc=binc / 1000)
        return self.search(board, time_limit, ponder, draw_offered, root_moves)

    def add_go_commands(self, time_limit: chess.engine.Limit) -> chess.engine.Limit:
        """Add extra commands to send to the engine. For example, to search for 1000 nodes or up to depth 10."""
        movetime = self.go_commands.movetime
        if movetime is not None:
            movetime_sec = float(movetime) / 1000
            if time_limit.time is None or time_limit.time > movetime_sec:
                time_limit.time = movetime_sec
        time_limit.depth = self.go_commands.depth
        time_limit.nodes = self.go_commands.nodes
        return time_limit

    def offer_draw_or_resign(self, result: chess.engine.PlayResult, board: chess.Board) -> chess.engine.PlayResult:
        """Offer draw or resign depending on the score of the engine."""
        def actual(score: chess.engine.PovScore) -> int:
            return score.relative.score(mate_score=40000)

        can_offer_draw = self.draw_or_resign.offer_draw_enabled
        draw_offer_moves = self.draw_or_resign.offer_draw_moves
        draw_score_range: int = self.draw_or_resign.offer_draw_score
        draw_max_piece_count = self.draw_or_resign.offer_draw_pieces
        pieces_on_board = chess.popcount(board.occupied)
        enough_pieces_captured = pieces_on_board <= draw_max_piece_count
        if can_offer_draw and len(self.scores) >= draw_offer_moves and enough_pieces_captured:
            scores = self.scores[-draw_offer_moves:]

            def score_near_draw(score: chess.engine.PovScore) -> bool:
                return abs(actual(score)) <= draw_score_range
            if len(scores) == len(list(filter(score_near_draw, scores))):
                result.draw_offered = True

        resign_enabled = self.draw_or_resign.resign_enabled
        min_moves_for_resign = self.draw_or_resign.resign_moves
        resign_score: int = self.draw_or_resign.resign_score
        if resign_enabled and len(self.scores) >= min_moves_for_resign:
            scores = self.scores[-min_moves_for_resign:]

            def score_near_loss(score: chess.engine.PovScore) -> bool:
                return actual(score) <= resign_score
            if len(scores) == len(list(filter(score_near_loss, scores))):
                result.resigned = True
        return result

    def search(self, board: chess.Board, time_limit: chess.engine.Limit, ponder: bool, draw_offered: bool,
               root_moves: MOVE) -> chess.engine.PlayResult:
        """
        Tell the engine to search.

        :param board: The current position.
        :param time_limit: Conditions for how long the engine can search (e.g. we have 10 seconds and search up to depth 10).
        :param ponder: Whether the engine can ponder.
        :param draw_offered: Whether the bot was offered a draw.
        :param root_moves: If it is a list, the engine will only play a move that is in `root_moves`.
        :return: The move to play.
        """
        time_limit = self.add_go_commands(time_limit)
        result: chess.engine.PlayResult
        result = self.engine.play(board,
                                  time_limit,
                                  info=chess.engine.INFO_ALL,
                                  ponder=ponder,
                                  draw_offered=draw_offered,
                                  root_moves=root_moves if isinstance(root_moves, list) else None)
        # Use null_score to have no effect on draw/resign decisions
        null_score = chess.engine.PovScore(chess.engine.Mate(1), board.turn)
        self.scores.append(result.info.get("score", null_score))
        result = self.offer_draw_or_resign(result, board)
        return result

    def comment_index(self, move_stack_index: int) -> int:
        """
        Get the index of a move for use in `comment_for_board_index`.

        :param move_stack_index: The move number.
        :return: The index of the move in `self.move_commentary`.
        """
        if self.comment_start_index < 0:
            return -1
        else:
            return move_stack_index - self.comment_start_index

    def comment_for_board_index(self, index: int) -> MOVE_INFO_TYPE:
        """
        Get the engine comments for a specific move.

        :param index: The move number.
        :return: The move comments.
        """
        no_info: MOVE_INFO_TYPE = {}
        comment_index = self.comment_index(index)
        if comment_index < 0 or comment_index % 2 != 0:
            return no_info

        try:
            return self.move_commentary[comment_index // 2]
        except IndexError:
            return no_info

    def add_comment(self, move: chess.engine.PlayResult, board: chess.Board) -> None:
        """
        Store the move's comments.

        :param move: The move. Contains the comments in `move.info`.
        :param board: The current position.
        """
        if self.comment_start_index < 0:
            self.comment_start_index = len(board.move_stack)
        move_info: MOVE_INFO_TYPE = dict(move.info.copy()) if move.info else {}
        if "pv" in move_info:
            move_info["ponderpv"] = board.variation_san(move.info["pv"])
        if "refutation" in move_info:
            move_info["refutation"] = board.variation_san(move.info["refutation"])
        if "currmove" in move_info:
            move_info["currmove"] = board.san(move.info["currmove"])
        self.move_commentary.append(move_info)

    def print_stats(self) -> None:
        """Print the engine stats."""
        for line in self.get_stats():
            logger.info(line)

    def readable_score(self, relative_score: chess.engine.PovScore) -> str:
        """Convert the score to a more human-readable format."""
        score = relative_score.relative
        cp_score = score.score()
        if cp_score is None:
            str_score = f"#{score.mate()}"
        else:
            str_score = str(round(cp_score / 100, 2))
        return str_score

    def readable_wdl(self, wdl: chess.engine.PovWdl) -> str:
        """Convert the WDL score to a percentage, so it is more human-readable."""
        wdl_percentage = round(wdl.relative.expectation() * 100, 1)
        return f"{wdl_percentage}%"

    def readable_number(self, number: int) -> str:
        """Convert number to a more human-readable format. e.g. 123456789 -> 123M."""
        if number >= 1e9:
            return f"{round(number / 1e9, 1)}B"
        elif number >= 1e6:
            return f"{round(number / 1e6, 1)}M"
        elif number >= 1e3:
            return f"{round(number / 1e3, 1)}K"
        return str(number)

    def get_stats(self, for_chat: bool = False) -> List[str]:
        """
        Get the stats returned by the engine.

        :param for_chat: Whether the stats will be sent to the game chat, which has a 140 character limit.
        """
        can_index = self.move_commentary and self.move_commentary[-1]
        info: MOVE_INFO_TYPE = self.move_commentary[-1].copy() if can_index else {}

        def to_readable_value(stat: str, info: MOVE_INFO_TYPE) -> str:
            readable: Dict[str, Callable[[Any], str]] = {"score": self.readable_score, "wdl": self.readable_wdl,
                                                         "hashfull": lambda x: f"{round(x / 10, 1)}%",
                                                         "nodes": self.readable_number,
                                                         "nps": lambda x: f"{self.readable_number(x)}nps",
                                                         "tbhits": self.readable_number,
                                                         "cpuload": lambda x: f"{round(x / 10, 1)}%"}

            def identity(x: Any) -> str:
                return str(x)

            return str(readable.get(stat, identity)(info[stat]))

        def to_readable_key(stat: str) -> str:
            readable = {"wdl": "winrate", "ponderpv": "PV", "nps": "speed", "score": "evaluation"}
            stat = readable.get(stat, stat)
            return stat.title()

        stats = ["score", "wdl", "depth", "nodes", "nps", "ponderpv"]
        if for_chat and "ponderpv" in info:
            bot_stats = [f"{to_readable_key(stat)}: {to_readable_value(stat, info)}"
                         for stat in stats if stat in info and stat != "ponderpv"]
            len_bot_stats = len(", ".join(bot_stats)) + PONDERPV_CHARACTERS
            ponder_pv = info["ponderpv"].split()
            try:
                while len(" ".join(ponder_pv)) + len_bot_stats > lichess.MAX_CHAT_MESSAGE_LEN:
                    ponder_pv.pop()
                if ponder_pv[-1].endswith("."):
                    ponder_pv.pop()
                info["ponderpv"] = " ".join(ponder_pv)
            except IndexError:
                pass
            if not info["ponderpv"]:
                info.pop("ponderpv")
        return [f"{to_readable_key(stat)}: {to_readable_value(stat, info)}" for stat in stats if stat in info]

    def get_opponent_info(self, game: model.Game) -> None:
        """Get the opponent's information and sends it to the engine. Depends on the protocol."""
        pass

    def name(self) -> str:
        """Get the name of the engine."""
        engine_info: Dict[str, str] = dict(self.engine.id)
        name: str = engine_info["name"]
        return name

<<<<<<< HEAD
=======
    def report_game_result(self, game: model.Game, board: chess.Board) -> None:
        """Report the game result to the engine. Depends on the protocol."""
        pass

    def stop(self) -> None:
        """Stop the engine. Depends on the protocol."""
        pass

>>>>>>> 71af0932
    def get_pid(self) -> str:
        """Get the pid of the engine."""
        pid = "?"
        if self.engine.transport is not None:
            pid = str(self.engine.transport.get_pid())
        return pid

    def ping(self) -> None:
        """Ping the engine."""
        self.engine.ping()

    def quit(self) -> None:
        """Close the engine."""
        self.engine.quit()
        self.engine.close()


class UCIEngine(EngineWrapper):
    """The class used to communicate with UCI engines."""

    def __init__(self, commands: COMMANDS_TYPE, options: OPTIONS_TYPE, stderr: Optional[int],
                 draw_or_resign: config.Configuration, **popen_args: str) -> None:
        """
        Communicate with UCI engines.

        :param commands: The engine path and commands to send to the engine. e.g. ["engines/engine.exe", "--option1=value1"]
        :param options: The options to send to the engine.
        :param stderr: Whether we should silence the stderr.
        :param draw_or_resign: Options on whether the bot should resign or offer draws.
        :param popen_args: The cwd of the engine.
        """
        super().__init__(options, draw_or_resign)
        self.engine = chess.engine.SimpleEngine.popen_uci(commands, timeout=10., debug=False, setpgrp=False, stderr=stderr,
                                                          **popen_args)
        self.engine.configure(options)

<<<<<<< HEAD
=======
    def stop(self) -> None:
        """Tell the engine to stop searching."""
        self.engine.protocol.send_line("stop")

>>>>>>> 71af0932
    def get_opponent_info(self, game: model.Game) -> None:
        """Get the opponent's info and send it to the engine."""
        name = game.opponent.name
        if (name and isinstance(self.engine.protocol, chess.engine.UciProtocol)
                and "UCI_Opponent" in self.engine.protocol.config):
            rating = game.opponent.rating or "none"
            title = game.opponent.title or "none"
            player_type = "computer" if title == "BOT" else "human"
            self.engine.configure({"UCI_Opponent": f"{title} {rating} {player_type} {name}"})

<<<<<<< HEAD
=======
    def report_game_result(self, game: model.Game, board: chess.Board) -> None:
        """Send the game result to the engine."""
        if isinstance(self.engine.protocol, chess.engine.UciProtocol):
            self.engine.protocol._position(board)

>>>>>>> 71af0932

class XBoardEngine(EngineWrapper):
    """The class used to communicate with XBoard engines."""

    def __init__(self, commands: COMMANDS_TYPE, options: OPTIONS_TYPE, stderr: Optional[int],
                 draw_or_resign: config.Configuration, **popen_args: str) -> None:
        """
        Communicate with XBoard engines.

        :param commands: The engine path and commands to send to the engine. e.g. ["engines/engine.exe", "--option1=value1"]
        :param options: The options to send to the engine.
        :param stderr: Whether we should silence the stderr.
        :param draw_or_resign: Options on whether the bot should resign or offer draws.
        :param popen_args: The cwd of the engine.
        """
        super().__init__(options, draw_or_resign)
        self.engine = chess.engine.SimpleEngine.popen_xboard(commands, timeout=10., debug=False, setpgrp=False,
                                                             stderr=stderr, **popen_args)
        egt_paths = options.pop("egtpath", {}) or {}
        features = self.engine.protocol.features if isinstance(self.engine.protocol, chess.engine.XBoardProtocol) else {}
        egt_features = features.get("egt", "")
        if isinstance(egt_features, str):
            egt_types_from_engine = egt_features.split(",")
            egt_type: str
            for egt_type in filter(None, egt_types_from_engine):
                if egt_type in egt_paths:
                    options[f"egtpath {egt_type}"] = egt_paths[egt_type]
                else:
                    logger.debug(f"No paths found for egt type: {egt_type}.")
        self.engine.configure(options)

<<<<<<< HEAD
=======
    def report_game_result(self, game: model.Game, board: chess.Board) -> None:
        """Send the game result to the engine."""
        # Send final moves, if any, to engine.
        if isinstance(self.engine.protocol, chess.engine.XBoardProtocol):
            self.engine.protocol._new(board, None, {})

        endgame_message = translate_termination(game, board)
        if endgame_message:
            endgame_message = " {" + endgame_message + "}"

        self.engine.protocol.send_line(f"result {game.result()}{endgame_message}")

    def stop(self) -> None:
        """Tell the engine to stop searching."""
        self.engine.protocol.send_line("?")

    def get_opponent_info(self, game: model.Game) -> None:
        """Get the opponent's info and send it to the engine."""
        if (game.opponent.name and isinstance(self.engine.protocol, chess.engine.XBoardProtocol)
                and self.engine.protocol.features.get("name", True)):
            title = f"{game.opponent.title} " if game.opponent.title else ""
            self.engine.protocol.send_line(f"name {title}{game.opponent.name}")
        if game.me.rating and game.opponent.rating:
            self.engine.protocol.send_line(f"rating {game.me.rating} {game.opponent.rating}")
        if game.opponent.title == "BOT":
            self.engine.protocol.send_line("computer")

>>>>>>> 71af0932

class MinimalEngine(EngineWrapper):
    """
    Subclass this to prevent a few random errors.

    Even though MinimalEngine extends EngineWrapper,
    you don't have to actually wrap an engine.

    At minimum, just implement `search`,
    however you can also change other methods like
    `notify`, etc.
    """

    def __init__(self, commands: COMMANDS_TYPE, options: OPTIONS_TYPE, stderr: Optional[int],
                 draw_or_resign: Configuration, name: Optional[str] = None, **popen_args: str) -> None:
        """
        Initialize the values of the engine that all homemade engines inherit.

        :param options: The options to send to the engine.
        :param draw_or_resign: Options on whether the bot should resign or offer draws.
        """
        super().__init__(options, draw_or_resign)

        self.engine_name = self.__class__.__name__ if name is None else name

        self.engine = FillerEngine(self, name=self.engine_name)

    def get_pid(self) -> str:
        """Homemade engines don't have a pid, so we return a question mark."""
        return "?"

    def search(self, board: chess.Board, time_limit: chess.engine.Limit, ponder: bool, draw_offered: bool,
               root_moves: MOVE) -> chess.engine.PlayResult:
        """
        Choose a move.

        The method to be implemented in your homemade engine.
        NOTE: This method must return an instance of "chess.engine.PlayResult"
        """
        raise NotImplementedError("The search method is not implemented")

    def notify(self, method_name: str, *args: Any, **kwargs: Any) -> None:
        """
        Enable the use of `self.engine.option1`.

        The EngineWrapper class sometimes calls methods on "self.engine".

        "self.engine" is a filler property that notifies <self>
        whenever an attribute is called.

        Nothing happens unless the main engine does something.

        Simply put, the following code is equivalent
        self.engine.<method_name>(<*args>, <**kwargs>)
        self.notify(<method_name>, <*args>, <**kwargs>)
        """
        pass


class FillerEngine:
    """
    Not meant to be an actual engine.

    This is only used to provide the property "self.engine"
    in "MinimalEngine" which extends "EngineWrapper"
    """

    def __init__(self, main_engine: MinimalEngine, name: str = "") -> None:
        """:param name: The name to send to the chat."""
        self.id: Dict[str, str] = {
            "name": name
        }
        self.name = name
        self.main_engine = main_engine

    def __getattr__(self, method_name: str) -> Any:
        """Provide the property `self.engine`."""
        main_engine = self.main_engine

        def method(*args: Any, **kwargs: Any) -> Any:
            nonlocal main_engine
            nonlocal method_name
            return main_engine.notify(method_name, *args, **kwargs)

        return method


def getHomemadeEngine(name: str) -> Type[MinimalEngine]:
    """
    Get the homemade engine with name `name`. e.g. If `name` is `RandomMove` then we will return `strategies.RandomMove`.

    :param name: The name of the homemade engine.
    :return: The engine with this name.
    """
    import strategies
    engine: Type[MinimalEngine] = getattr(strategies, name)
    return engine


def choose_move_time(engine: EngineWrapper, board: chess.Board, game: model.Game, search_time: int, start_time: int,
                     move_overhead: int, ponder: bool, draw_offered: bool, root_moves: MOVE) -> chess.engine.PlayResult:
    """
    Tell the engine to search in correspondence games.

    :param engine: The engine.
    :param board: The current positions.
    :param game: The game that the bot is playing.
    :param search_time: How long the engine should search.
    :param start_time: The time we have left.
    :param move_overhead: The time it takes to communicate between the engine and lichess-bot.
    :param ponder: Whether the engine can ponder.
    :param draw_offered: Whether the bot was offered a draw.
    :param root_moves: If it is a list, the engine will only play a move that is in `root_moves`.
    :return: The move to play.
    """
    pre_move_time = int((time.perf_counter_ns() - start_time) / 1e6)
    overhead = pre_move_time + move_overhead
    wb = "w" if board.turn == chess.WHITE else "b"
    clock_time = max(0, game.state[f"{wb}time"] - overhead)
    search_time = min(search_time, clock_time)
    logger.info(f"Searching for time {search_time} for game {game.id}")
    return engine.search_for(board, search_time, ponder, draw_offered, root_moves)


def choose_first_move(engine: EngineWrapper, board: chess.Board, game: model.Game,
                      draw_offered: bool, root_moves: MOVE) -> chess.engine.PlayResult:
    """
    Tell the engine to search for the first move in the game.

    :param engine: The engine.
    :param board: The current positions.
    :param game: The game that the bot is playing.
    :param draw_offered: Whether the bot was offered a draw.
    :param root_moves: If it is a list, the engine will only play a move that is in `root_moves`.
    :return: The move to play.
    """
    # Need to hardcode first movetime (10000 ms) since Lichess has 30 sec limit.
    search_time = 10000
    logger.info(f"Searching for time {search_time} for game {game.id}")
    return engine.first_search(board, search_time, draw_offered, root_moves)


def choose_move(engine: EngineWrapper, board: chess.Board, game: model.Game, ponder: bool, draw_offered: bool,
                start_time: int, move_overhead: int, root_moves: MOVE) -> chess.engine.PlayResult:
    """
    Get the move to play by the engine.

    :param engine: The engine.
    :param board: The current positions.
    :param game: The game that the bot is playing.
    :param ponder: Whether the engine can ponder.
    :param draw_offered: Whether the bot was offered a draw.
    :param start_time: The time we have left.
    :param move_overhead: The time it takes to communicate between the engine and lichess-bot.
    :param root_moves: If it is a list, the engine will only play a move that is in `root_moves`.
    :return: The move to play.
    """
    pre_move_time = int((time.perf_counter_ns() - start_time) / 1e6)
    overhead = pre_move_time + move_overhead
    wb = "w" if board.turn == chess.WHITE else "b"
    game.state[f"{wb}time"] = max(0, game.state[f"{wb}time"] - overhead)
    logger.info("Searching for wtime {wtime} btime {btime}".format_map(game.state) + f" for game {game.id}")
    return engine.search_with_ponder(board,
                                     game.state["wtime"],
                                     game.state["btime"],
                                     game.state["winc"],
                                     game.state["binc"],
                                     ponder,
                                     draw_offered,
                                     root_moves)


def check_for_draw_offer(game: model.Game) -> bool:
    """Check if the bot was offered a draw."""
    return game.state.get(f"{game.opponent_color[0]}draw", False)


def get_book_move(board: chess.Board, game: model.Game,
                  polyglot_cfg: config.Configuration) -> chess.engine.PlayResult:
    """Get a move from an opening book."""
    no_book_move = chess.engine.PlayResult(None, None)
    use_book = polyglot_cfg.enabled
    max_game_length = polyglot_cfg.max_depth * 2 - 1
    if not use_book or len(board.move_stack) > max_game_length:
        return no_book_move

    variant = "standard" if board.uci_variant == "chess" else str(board.uci_variant)
    config.change_value_to_list(polyglot_cfg.config, "book", key=variant)
    books = polyglot_cfg.book.lookup(variant)

    for book in books:
        with chess.polyglot.open_reader(book) as reader:
            try:
                selection = polyglot_cfg.selection
                min_weight = polyglot_cfg.min_weight
                if selection == "weighted_random":
                    move = reader.weighted_choice(board).move
                elif selection == "uniform_random":
                    move = reader.choice(board, minimum_weight=min_weight).move
                elif selection == "best_move":
                    move = reader.find(board, minimum_weight=min_weight).move
            except IndexError:
                # python-chess raises "IndexError" if no entries found.
                move = None

        if move is not None:
            logger.info(f"Got move {move} from book {book} for game {game.id}")
            return chess.engine.PlayResult(move, None)

    return no_book_move


def get_online_move(li: lichess.Lichess, board: chess.Board, game: model.Game, online_moves_cfg: config.Configuration,
                    draw_or_resign_cfg: config.Configuration) -> Union[chess.engine.PlayResult, List[chess.Move]]:
    """
    Get a move from an online source.

    If `move_quality` is `suggest`, then it will return a list of moves for the engine to choose from.
    """
    online_egtb_cfg = online_moves_cfg.online_egtb
    chessdb_cfg = online_moves_cfg.chessdb_book
    lichess_cloud_cfg = online_moves_cfg.lichess_cloud_analysis
    max_out_of_book_moves = online_moves_cfg.max_out_of_book_moves
    offer_draw = False
    resign = False
    comment: Optional[chess.engine.InfoDict] = None
    best_move, wdl = get_online_egtb_move(li, board, game, online_egtb_cfg)
    if best_move is not None:
        can_offer_draw = draw_or_resign_cfg.offer_draw_enabled
        offer_draw_for_zero = draw_or_resign_cfg.offer_draw_for_egtb_zero
        if can_offer_draw and offer_draw_for_zero and wdl == 0:
            offer_draw = True

        can_resign = draw_or_resign_cfg.resign_enabled
        resign_on_egtb_loss = draw_or_resign_cfg.resign_for_egtb_minus_two
        if can_resign and resign_on_egtb_loss and wdl == -2:
            resign = True

        wdl_to_score = {2: 9900, 1: 500, 0: 0, -1: -500, -2: -9900}
        comment = {"score": chess.engine.PovScore(chess.engine.Cp(wdl_to_score[wdl]), board.turn)}
    elif out_of_online_opening_book_moves[game.id] < max_out_of_book_moves:
        best_move, comment = get_chessdb_move(li, board, game, chessdb_cfg)

    if best_move is None and out_of_online_opening_book_moves[game.id] < max_out_of_book_moves:
        best_move, comment = get_lichess_cloud_move(li, board, game, lichess_cloud_cfg)

    if best_move:
        if isinstance(best_move, str):
            return chess.engine.PlayResult(chess.Move.from_uci(best_move),
                                           None,
                                           comment,
                                           draw_offered=offer_draw,
                                           resigned=resign)
        return [chess.Move.from_uci(move) for move in best_move]
    out_of_online_opening_book_moves[game.id] += 1
    used_opening_books = chessdb_cfg.enabled or lichess_cloud_cfg.enabled
    if out_of_online_opening_book_moves[game.id] == max_out_of_book_moves and used_opening_books:
        logger.info(f"Will stop using online opening books for game {game.id}.")
    return chess.engine.PlayResult(None, None)


def get_chessdb_move(li: lichess.Lichess, board: chess.Board, game: model.Game,
                     chessdb_cfg: config.Configuration) -> Tuple[Optional[str], Optional[chess.engine.InfoDict]]:
    """Get a move from chessdb.cn's opening book."""
    wb = "w" if board.turn == chess.WHITE else "b"
    use_chessdb = chessdb_cfg.enabled
    time_left = game.state[f"{wb}time"]
    min_time = chessdb_cfg.min_time * 1000
    if not use_chessdb or time_left < min_time or board.uci_variant != "chess":
        return None, None

    move = None
    comment: chess.engine.InfoDict = {}
    site = "https://www.chessdb.cn/cdb.php"
    quality = chessdb_cfg.move_quality
    action = {"best": "querypv",
              "good": "querybest",
              "all": "query"}
    try:
        params = {"action": action[quality],
                  "board": board.fen(),
                  "json": 1}
        data = li.online_book_get(site, params=params)
        if data["status"] == "ok":
            if quality == "best":
                depth = data["depth"]
                if depth >= chessdb_cfg.min_depth:
                    score = data["score"]
                    move = data["pv"][0]
                    comment["score"] = chess.engine.PovScore(chess.engine.Cp(score), board.turn)
                    comment["depth"] = data["depth"]
                    comment["pv"] = list(map(chess.Move.from_uci, data["pv"]))
                    logger.info(f"Got move {move} from chessdb.cn (depth: {depth}, score: {score}) for game {game.id}")
            else:
                move = data["move"]
                logger.info(f"Got move {move} from chessdb.cn for game {game.id}")

        if chessdb_cfg.contribute:
            params["action"] = "queue"
            li.online_book_get(site, params=params)
    except Exception:
        pass

    return move, comment


def get_lichess_cloud_move(li: lichess.Lichess, board: chess.Board, game: model.Game,
                           lichess_cloud_cfg: config.Configuration) -> Tuple[Optional[str], Optional[chess.engine.InfoDict]]:
    """Get the move from the lichess's cloud analysis."""
    wb = "w" if board.turn == chess.WHITE else "b"
    time_left = game.state[f"{wb}time"]
    min_time = lichess_cloud_cfg.min_time * 1000
    use_lichess_cloud = lichess_cloud_cfg.enabled
    if not use_lichess_cloud or time_left < min_time:
        return None, None

    move = None
    comment: chess.engine.InfoDict = {}

    quality = lichess_cloud_cfg.move_quality
    multipv = 1 if quality == "best" else 5
    variant = "standard" if board.uci_variant == "chess" else board.uci_variant

    try:
        data = li.online_book_get("https://lichess.org/api/cloud-eval",
                                  params={"fen": board.fen(),
                                          "multiPv": multipv,
                                          "variant": variant})
        if "error" not in data:
            depth = data["depth"]
            knodes = data["knodes"]
            min_depth = lichess_cloud_cfg.min_depth
            min_knodes = lichess_cloud_cfg.min_knodes
            if depth >= min_depth and knodes >= min_knodes:
                if quality == "best":
                    pv = data["pvs"][0]
                else:
                    best_eval = data["pvs"][0]["cp"]
                    pvs = data["pvs"]
                    max_difference = lichess_cloud_cfg.max_score_difference
                    if wb == "w":
                        pvs = list(filter(lambda pv: pv["cp"] >= best_eval - max_difference, pvs))
                    else:
                        pvs = list(filter(lambda pv: pv["cp"] <= best_eval + max_difference, pvs))
                    pv = random.choice(pvs)
                move = pv["moves"].split()[0]
                score = pv["cp"] if wb == "w" else -pv["cp"]
                comment["score"] = chess.engine.PovScore(chess.engine.Cp(score), board.turn)
                comment["depth"] = data["depth"]
                comment["nodes"] = data["knodes"] * 1000
                comment["pv"] = list(map(chess.Move.from_uci, pv["moves"].split()))
                logger.info(f"Got move {move} from lichess cloud analysis (depth: {depth}, score: {score}, knodes: {knodes})"
                            f" for game {game.id}")
    except Exception:
        pass

    return move, comment


def get_online_egtb_move(li: lichess.Lichess, board: chess.Board, game: model.Game,
                         online_egtb_cfg: config.Configuration) -> Tuple[Union[str, List[str], None], int]:
    """
    Get a move from an online egtb (either by lichess or chessdb).

    If `move_quality` is `suggest`, then it will return a list of moves for the engine to choose from.
    """
    use_online_egtb = online_egtb_cfg.enabled
    wb = "w" if board.turn == chess.WHITE else "b"
    pieces = chess.popcount(board.occupied)
    source = online_egtb_cfg.source
    minimum_time = online_egtb_cfg.min_time * 1000
    if (not use_online_egtb
            or game.state[f"{wb}time"] < minimum_time
            or board.uci_variant not in ["chess", "antichess", "atomic"]
            and source == "lichess"
            or board.uci_variant != "chess"
            and source == "chessdb"
            or pieces > online_egtb_cfg.max_pieces
            or board.castling_rights):

        return None, -3

    quality = online_egtb_cfg.move_quality
    variant = "standard" if board.uci_variant == "chess" else str(board.uci_variant)

    try:
        if source == "lichess":
            return get_lichess_egtb_move(li, game, board, quality, variant)
        elif source == "chessdb":
            return get_chessdb_egtb_move(li, game, board, quality)
    except Exception:
        pass

    return None, -3


def get_egtb_move(board: chess.Board, game: model.Game, lichess_bot_tbs: config.Configuration,
                  draw_or_resign_cfg: config.Configuration) -> Union[chess.engine.PlayResult, List[chess.Move]]:
    """
    Get a move from a local egtb.

    If `move_quality` is `suggest`, then it will return a list of moves for the engine to choose from.
    """
    best_move, wdl = get_syzygy(board, game, lichess_bot_tbs.syzygy)
    if best_move is None:
        best_move, wdl = get_gaviota(board, game, lichess_bot_tbs.gaviota)
    if best_move:
        can_offer_draw = draw_or_resign_cfg.offer_draw_enabled
        offer_draw_for_zero = draw_or_resign_cfg.offer_draw_for_egtb_zero
        offer_draw = bool(can_offer_draw and offer_draw_for_zero and wdl == 0)

        can_resign = draw_or_resign_cfg.resign_enabled
        resign_on_egtb_loss = draw_or_resign_cfg.resign_for_egtb_minus_two
        resign = bool(can_resign and resign_on_egtb_loss and wdl == -2)
        wdl_to_score = {2: 9900, 1: 500, 0: 0, -1: -500, -2: -9900}
        comment: chess.engine.InfoDict = {"score": chess.engine.PovScore(chess.engine.Cp(wdl_to_score[wdl]), board.turn)}
        if isinstance(best_move, chess.Move):
            return chess.engine.PlayResult(best_move, None, comment, draw_offered=offer_draw, resigned=resign)
        return best_move
    return chess.engine.PlayResult(None, None)


def get_lichess_egtb_move(li: lichess.Lichess, game: model.Game, board: chess.Board, quality: str,
                          variant: str) -> Tuple[Union[str, List[str], None], int]:
    """
    Get a move from lichess's egtb.

    If `move_quality` is `suggest`, then it will return a list of moves for the engine to choose from.
    """
    name_to_wld = {"loss": -2,
                   "maybe-loss": -1,
                   "blessed-loss": -1,
                   "draw": 0,
                   "cursed-win": 1,
                   "maybe-win": 1,
                   "win": 2}
    pieces = chess.popcount(board.occupied)
    max_pieces = 7 if board.uci_variant == "chess" else 6
    if pieces <= max_pieces:
        data = li.online_book_get(f"http://tablebase.lichess.ovh/{variant}",
                                  params={"fen": board.fen()})
        if quality == "best":
            move = data["moves"][0]["uci"]
            wdl = name_to_wld[data["moves"][0]["category"]] * -1
            dtz = data["moves"][0]["dtz"] * -1
            dtm = data["moves"][0]["dtm"]
            if dtm:
                dtm *= -1
            logger.info(f"Got move {move} from tablebase.lichess.ovh (wdl: {wdl}, dtz: {dtz}, dtm: {dtm}) for game {game.id}")
        elif quality == "suggest":
            best_wdl = name_to_wld[data["moves"][0]["category"]]

            def good_enough(possible_move: LICHESS_EGTB_MOVE) -> bool:
                return name_to_wld[possible_move["category"]] == best_wdl

            possible_moves = list(filter(good_enough, data["moves"]))
            if len(possible_moves) > 1:
                move = [move["uci"] for move in possible_moves]
                wdl = best_wdl * -1
                logger.info(f"Suggesting moves from tablebase.lichess.ovh (wdl: {wdl}) for game {game.id}")
            else:
                best_move = possible_moves[0]
                move = best_move["uci"]
                wdl = name_to_wld[best_move["category"]] * -1
                dtz = best_move["dtz"] * -1
                dtm = best_move["dtm"]
                if dtm:
                    dtm *= -1
                logger.info(f"Got move {move} from tablebase.lichess.ovh (wdl: {wdl}, dtz: {dtz}, dtm: {dtm})"
                            f" for game {game.id}")
        else:
            best_wdl = name_to_wld[data["moves"][0]["category"]]

            def good_enough(possible_move: LICHESS_EGTB_MOVE) -> bool:
                return name_to_wld[possible_move["category"]] == best_wdl
            possible_moves = list(filter(good_enough, data["moves"]))
            random_move = random.choice(possible_moves)
            move = random_move["uci"]
            wdl = name_to_wld[random_move["category"]] * -1
            dtz = random_move["dtz"] * -1
            dtm = random_move["dtm"]
            if dtm:
                dtm *= -1
            logger.info(f"Got move {move} from tablebase.lichess.ovh (wdl: {wdl}, dtz: {dtz}, dtm: {dtm}) for game {game.id}")

        return move, wdl
    return None, -3


def get_chessdb_egtb_move(li: lichess.Lichess, game: model.Game, board: chess.Board,
                          quality: str) -> Tuple[Union[str, List[str], None], int]:
    """
    Get a move from chessdb's egtb.

    If `move_quality` is `suggest`, then it will return a list of moves for the engine to choose from.
    """
    def score_to_wdl(score: int) -> int:
        return piecewise_function([(-20001, 2),
                                   (-1, -1),
                                   (0, 0),
                                   (20000, 1)], 2, score)

    def score_to_dtz(score: int) -> int:
        return piecewise_function([(-20001, -30000 - score),
                                   (-1, -20000 - score),
                                   (0, 0),
                                   (20000, 20000 - score)], 30000 - score, score)

    action = "querypv" if quality == "best" else "queryall"
    data = li.online_book_get("https://www.chessdb.cn/cdb.php",
                              params={"action": action, "board": board.fen(), "json": 1})
    if data["status"] == "ok":
        if quality == "best":
            score = data["score"]
            move = data["pv"][0]
            wdl = score_to_wdl(score)
            dtz = score_to_dtz(score)
            logger.info(f"Got move {move} from chessdb.cn (wdl: {wdl}, dtz: {dtz}) for game {game.id}")
        elif quality == "suggest":
            best_wdl = score_to_wdl(data["moves"][0]["score"])

            def good_enough(move: CHESSDB_EGTB_MOVE) -> bool:
                return score_to_wdl(move["score"]) == best_wdl

            possible_moves = list(filter(good_enough, data["moves"]))
            if len(possible_moves) > 1:
                wdl = score_to_wdl(possible_moves[0]["score"])
                move = [move["uci"] for move in possible_moves]
                logger.info(f"Suggesting moves from from chessdb.cn (wdl: {wdl}) for game {game.id}")
            else:
                best_move = possible_moves[0]
                score = best_move["score"]
                move = best_move["uci"]
                wdl = score_to_wdl(score)
                dtz = score_to_dtz(score)
                logger.info(f"Got move {move} from chessdb.cn (wdl: {wdl}, dtz: {dtz}) for game {game.id}")
        else:
            best_wdl = score_to_wdl(data["moves"][0]["score"])

            def good_enough(move: CHESSDB_EGTB_MOVE) -> bool:
                return score_to_wdl(move["score"]) == best_wdl
            possible_moves = list(filter(good_enough, data["moves"]))
            random_move = random.choice(possible_moves)
            score = random_move["score"]
            move = random_move["uci"]
            wdl = score_to_wdl(score)
            dtz = score_to_dtz(score)
            logger.info(f"Got move {move} from chessdb.cn (wdl: {wdl}, dtz: {dtz}) for game {game.id}")

        return move, wdl
    return None, -3


def get_syzygy(board: chess.Board, game: model.Game,
               syzygy_cfg: config.Configuration) -> Tuple[Union[chess.Move, List[chess.Move], None], int]:
    """
    Get a move from local syzygy egtbs.

    If `move_quality` is `suggest`, then it will return a list of moves for the engine to choose from.
    """
    if (not syzygy_cfg.enabled
            or chess.popcount(board.occupied) > syzygy_cfg.max_pieces
            or board.uci_variant not in ["chess", "antichess", "atomic"]):
        return None, -3
    move: Union[chess.Move, List[chess.Move]]
    move_quality = syzygy_cfg.move_quality
    with chess.syzygy.open_tablebase(syzygy_cfg.paths[0]) as tablebase:
        for path in syzygy_cfg.paths[1:]:
            tablebase.add_directory(path)

        try:
            moves = score_syzygy_moves(board, dtz_scorer, tablebase)

            best_wdl = max(map(dtz_to_wdl, moves.values()))
            good_moves = [(move, dtz) for move, dtz in moves.items() if dtz_to_wdl(dtz) == best_wdl]
            if move_quality == "good":
                move, dtz = random.choice(good_moves)
                logger.info(f"Got move {move.uci()} from syzygy (wdl: {best_wdl}, dtz: {dtz}) for game {game.id}")
                return move, best_wdl
            elif move_quality == "suggest" and len(good_moves) > 1:
                move = [chess_move for chess_move, dtz in good_moves]
                logger.info(f"Suggesting moves from syzygy (wdl: {best_wdl}) for game {game.id}")
                return move, best_wdl
            else:
                best_dtz = min([dtz for chess_move, dtz in good_moves])
                best_moves = [chess_move for chess_move, dtz in good_moves if dtz == best_dtz]
                move = random.choice(best_moves)
                logger.info(f"Got move {move.uci()} from syzygy (wdl: {best_wdl}, dtz: {best_dtz}) for game {game.id}")
                return move, best_wdl
        except KeyError:
            # Attempt to only get the WDL score. It returns a move of quality="good", even if quality is set to "best".
            try:
                moves = score_syzygy_moves(board, lambda tablebase, b: -tablebase.probe_wdl(b), tablebase)
                best_wdl = max(moves.values())
                good_chess_moves = [chess_move for chess_move, wdl in moves.items() if wdl == best_wdl]
                logger.debug("Found a move using 'move_quality'='good'. We didn't find an '.rtbz' file for this endgame."
                             if move_quality == "best" else "")
                if move_quality == "suggest" and len(good_chess_moves) > 1:
                    move = good_chess_moves
                    logger.info(f"Suggesting moves from syzygy (wdl: {best_wdl}) for game {game.id}")
                else:
                    move = random.choice(good_chess_moves)
                    logger.info(f"Got move {move.uci()} from syzygy (wdl: {best_wdl}) for game {game.id}")
                return move, best_wdl
            except KeyError:
                return None, -3


def dtz_scorer(tablebase: chess.syzygy.Tablebase, board: chess.Board) -> int:
    """Score a position based on a syzygy DTZ egtb."""
    dtz = -tablebase.probe_dtz(board)
    return dtz + (1 if dtz > 0 else -1) * board.halfmove_clock * (0 if dtz == 0 else 1)


def dtz_to_wdl(dtz: int) -> int:
    """Convert DTZ scores to syzygy WDL scores."""
    return piecewise_function([(-100, -1), (-1, -2), (0, 0), (99, 2)], 1, dtz)


def get_gaviota(board: chess.Board, game: model.Game,
                gaviota_cfg: config.Configuration) -> Tuple[Union[chess.Move, List[chess.Move], None], int]:
    """
    Get a move from local gaviota egtbs.

    If `move_quality` is `suggest`, then it will return a list of moves for the engine to choose from.
    """
    if (not gaviota_cfg.enabled
            or chess.popcount(board.occupied) > gaviota_cfg.max_pieces
            or board.uci_variant != "chess"):
        return None, -3
    move: Union[chess.Move, List[chess.Move]]
    move_quality = gaviota_cfg.move_quality
    # Since gaviota TBs use dtm and not dtz, we have to put a limit where after it the position are considered to have
    # a syzygy wdl=1/-1, so the positions are draws under the 50 move rule. We use min_dtm_to_consider_as_wdl_1 as a
    # second limit, because if a position has 5 pieces and dtm=110 it may take 98 half-moves, to go down to 4 pieces and
    # another 12 to mate, so this position has a syzygy wdl=2/-2. To be safe, the first limit is 100 moves, which
    # guarantees that all moves have a syzygy wdl=2/-2. Setting min_dtm_to_consider_as_wdl_1 to 100 will disable it
    # because dtm >= dtz, so if abs(dtm) < 100 => abs(dtz) < 100, so wdl=2/-2.
    min_dtm_to_consider_as_wdl_1 = gaviota_cfg.min_dtm_to_consider_as_wdl_1
    with chess.gaviota.open_tablebase(gaviota_cfg.paths[0]) as tablebase:
        for path in gaviota_cfg.paths[1:]:
            tablebase.add_directory(path)

        try:
            moves = score_gaviota_moves(board, dtm_scorer, tablebase)

            best_wdl = max(map(dtm_to_gaviota_wdl, moves.values()))
            good_moves = [(move, dtm) for move, dtm in moves.items() if dtm_to_gaviota_wdl(dtm) == best_wdl]
            best_dtm = min([dtm for move, dtm in good_moves])

            pseudo_wdl = dtm_to_wdl(best_dtm, min_dtm_to_consider_as_wdl_1)
            if move_quality == "good":
                best_moves = good_enough_gaviota_moves(good_moves, best_dtm, min_dtm_to_consider_as_wdl_1)
                move, dtm = random.choice(best_moves)
                logger.info(f"Got move {move.uci()} from gaviota (pseudo wdl: {pseudo_wdl}, dtm: {dtm}) for game {game.id}")
            elif move_quality == "suggest":
                best_moves = good_enough_gaviota_moves(good_moves, best_dtm, min_dtm_to_consider_as_wdl_1)
                if len(best_moves) > 1:
                    move = [chess_move for chess_move, dtm in best_moves]
                    logger.info(f"Suggesting moves from gaviota (pseudo wdl: {pseudo_wdl}) for game {game.id}")
                else:
                    move, dtm = random.choice(best_moves)
                    logger.info(f"Got move {move.uci()} from gaviota (pseudo wdl: {pseudo_wdl}, dtm: {dtm})"
                                f" for game {game.id}")
            else:
                # There can be multiple moves with the same dtm.
                best_moves = [(move, dtm) for move, dtm in good_moves if dtm == best_dtm]
                move, dtm = random.choice(best_moves)
                logger.info(f"Got move {move.uci()} from gaviota (pseudo wdl: {pseudo_wdl}, dtm: {dtm}) for game {game.id}")
            return move, pseudo_wdl
        except KeyError:
            return None, -3


def dtm_scorer(tablebase: Union[chess.gaviota.NativeTablebase, chess.gaviota.PythonTablebase], board: chess.Board) -> int:
    """Score a position based on a gaviota DTM egtb."""
    dtm = -tablebase.probe_dtm(board)
    return dtm + (1 if dtm > 0 else -1) * board.halfmove_clock * (0 if dtm == 0 else 1)


def dtm_to_gaviota_wdl(dtm: int) -> int:
    """Convert DTM scores to gaviota WDL scores."""
    return piecewise_function([(-1, -1), (0, 0)], 1, dtm)


def dtm_to_wdl(dtm: int, min_dtm_to_consider_as_wdl_1: int) -> int:
    """Convert DTM scores to syzygy WDL scores."""
    # We use 100 and not min_dtm_to_consider_as_wdl_1, because we want to play it safe and not resign in a
    # position where dtz=-102 (only if resign_for_egtb_minus_two is enabled).
    return piecewise_function([(-100, -1), (-1, -2), (0, 0), (min_dtm_to_consider_as_wdl_1 - 1, 2)], 1, dtm)


def good_enough_gaviota_moves(good_moves: List[Tuple[chess.Move, int]], best_dtm: int,
                              min_dtm_to_consider_as_wdl_1: int) -> List[Tuple[chess.Move, int]]:
    """
    Get the moves that are good enough to consider.

    :param good_moves: All the moves to choose from.
    :param best_dtm: The best DTM score of a move.
    :param min_dtm_to_consider_as_wdl_1: The minimum DTM score to consider as WDL=1.
    :return: A list of the moves that are good enough to consider.
    """
    if best_dtm < 100:
        # If a move had wdl=2 and dtz=98, but halfmove_clock is 4 then the real wdl=1 and dtz=102, so we
        # want to avoid these positions, if there is a move where even when we add the halfmove_clock the
        # dtz is still <100.
        return [(move, dtm) for move, dtm in good_moves if dtm < 100]
    elif best_dtm < min_dtm_to_consider_as_wdl_1:
        # If a move had wdl=2 and dtz=98, but halfmove_clock is 4 then the real wdl=1 and dtz=102, so we
        # want to avoid these positions, if there is a move where even when we add the halfmove_clock the
        # dtz is still <100.
        return [(move, dtm) for move, dtm in good_moves if dtm < min_dtm_to_consider_as_wdl_1]
    elif best_dtm <= -min_dtm_to_consider_as_wdl_1:
        # If a move had wdl=-2 and dtz=-98, but halfmove_clock is 4 then the real wdl=-1 and dtz=-102, so we
        # want to only choose between the moves where the real wdl=-1.
        return [(move, dtm) for move, dtm in good_moves if dtm <= -min_dtm_to_consider_as_wdl_1]
    elif best_dtm <= -100:
        # If a move had wdl=-2 and dtz=-98, but halfmove_clock is 4 then the real wdl=-1 and dtz=-102, so we
        # want to only choose between the moves where the real wdl=-1.
        return [(move, dtm) for move, dtm in good_moves if dtm <= -100]
    else:
        return good_moves


def piecewise_function(range_definitions: List[Tuple[int, int]], last_value: int, position: int) -> int:
    """
    Return a value according to a position argument.

    This function is meant to replace if-elif-else blocks that turn ranges into discrete values. For
    example, `piecewise_function([(-20001, 2), (-1, -1), (0, 0), (20000, 1)], 2, score)` is equivalent to:

    if score < -20000:
        return -2
    elif score < 0:
        return -1
    elif score == 0:
        return 0
    elif score <= 20000:
        return 1
    else:
        return 2
    Note: We use -20001 and not -20000, because we use <= and not <.

    Arguments:
    range_definitions:
        A list of tuples with the first element being the inclusive right border of region and the second
        element being the associated value. An element of this list (a, b) corresponds to
        if x <= a:
            return b
        where x is the value of the position argument. This argument should be sorted by the first element
        for correct operation.
    last_value:
        If the position argument is greater than all of the borders in the range_definition argument,
        return this value.
    position:
        The value that will be compared to the first element of the range_definitions tuples.

    """
    for border, value in range_definitions:
        if position <= border:
            return value
    return last_value


def score_syzygy_moves(board: chess.Board, scorer: Callable[[chess.syzygy.Tablebase, chess.Board], int],
                       tablebase: chess.syzygy.Tablebase) -> Dict[chess.Move, int]:
    """Score all the moves using syzygy egtbs."""
    moves = {}
    for move in board.legal_moves:
        board_copy = board.copy()
        board_copy.push(move)
        moves[move] = scorer(tablebase, board_copy)
    return moves


def score_gaviota_moves(board: chess.Board,
                        scorer: Callable[[Union[chess.gaviota.NativeTablebase, chess.gaviota.PythonTablebase],
                                          chess.Board], int],
                        tablebase: Union[chess.gaviota.NativeTablebase, chess.gaviota.PythonTablebase]
                        ) -> Dict[chess.Move, int]:
    """Score all the moves using gaviota egtbs."""
    moves = {}
    for move in board.legal_moves:
        board_copy = board.copy()
        board_copy.push(move)
        moves[move] = scorer(tablebase, board_copy)
    return moves<|MERGE_RESOLUTION|>--- conflicted
+++ resolved
@@ -453,17 +453,6 @@
         name: str = engine_info["name"]
         return name
 
-<<<<<<< HEAD
-=======
-    def report_game_result(self, game: model.Game, board: chess.Board) -> None:
-        """Report the game result to the engine. Depends on the protocol."""
-        pass
-
-    def stop(self) -> None:
-        """Stop the engine. Depends on the protocol."""
-        pass
-
->>>>>>> 71af0932
     def get_pid(self) -> str:
         """Get the pid of the engine."""
         pid = "?"
@@ -500,13 +489,6 @@
                                                           **popen_args)
         self.engine.configure(options)
 
-<<<<<<< HEAD
-=======
-    def stop(self) -> None:
-        """Tell the engine to stop searching."""
-        self.engine.protocol.send_line("stop")
-
->>>>>>> 71af0932
     def get_opponent_info(self, game: model.Game) -> None:
         """Get the opponent's info and send it to the engine."""
         name = game.opponent.name
@@ -517,14 +499,6 @@
             player_type = "computer" if title == "BOT" else "human"
             self.engine.configure({"UCI_Opponent": f"{title} {rating} {player_type} {name}"})
 
-<<<<<<< HEAD
-=======
-    def report_game_result(self, game: model.Game, board: chess.Board) -> None:
-        """Send the game result to the engine."""
-        if isinstance(self.engine.protocol, chess.engine.UciProtocol):
-            self.engine.protocol._position(board)
-
->>>>>>> 71af0932
 
 class XBoardEngine(EngineWrapper):
     """The class used to communicate with XBoard engines."""
@@ -556,36 +530,6 @@
                     logger.debug(f"No paths found for egt type: {egt_type}.")
         self.engine.configure(options)
 
-<<<<<<< HEAD
-=======
-    def report_game_result(self, game: model.Game, board: chess.Board) -> None:
-        """Send the game result to the engine."""
-        # Send final moves, if any, to engine.
-        if isinstance(self.engine.protocol, chess.engine.XBoardProtocol):
-            self.engine.protocol._new(board, None, {})
-
-        endgame_message = translate_termination(game, board)
-        if endgame_message:
-            endgame_message = " {" + endgame_message + "}"
-
-        self.engine.protocol.send_line(f"result {game.result()}{endgame_message}")
-
-    def stop(self) -> None:
-        """Tell the engine to stop searching."""
-        self.engine.protocol.send_line("?")
-
-    def get_opponent_info(self, game: model.Game) -> None:
-        """Get the opponent's info and send it to the engine."""
-        if (game.opponent.name and isinstance(self.engine.protocol, chess.engine.XBoardProtocol)
-                and self.engine.protocol.features.get("name", True)):
-            title = f"{game.opponent.title} " if game.opponent.title else ""
-            self.engine.protocol.send_line(f"name {title}{game.opponent.name}")
-        if game.me.rating and game.opponent.rating:
-            self.engine.protocol.send_line(f"rating {game.me.rating} {game.opponent.rating}")
-        if game.opponent.title == "BOT":
-            self.engine.protocol.send_line("computer")
-
->>>>>>> 71af0932
 
 class MinimalEngine(EngineWrapper):
     """
