--- conflicted
+++ resolved
@@ -107,14 +107,9 @@
                   move_overhead: datetime.timedelta,
                   can_ponder: bool,
                   is_correspondence: bool,
-<<<<<<< HEAD
                   correspondence_move_time: datetime.timedelta,
-                  engine_cfg: config.Configuration) -> None:
-=======
-                  correspondence_move_time: int,
                   engine_cfg: config.Configuration,
                   min_time: float) -> None:
->>>>>>> 616dd813
         """
         Play a move.
 
