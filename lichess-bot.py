--- conflicted
+++ resolved
@@ -331,12 +331,8 @@
     goodbye = get_greeting("goodbye")
 
     first_move = True
-<<<<<<< HEAD
     disconnect_time = 0
-=======
     prior_game = None
-    correspondence_disconnect_time = 0
->>>>>>> efde9c32
     while not terminated:
         move_attempted = False
         try:
@@ -355,13 +351,9 @@
             elif u_type == "gameState":
                 game.state = upd
                 board = setup_board(game)
-<<<<<<< HEAD
-                if is_engine_move(game, board) or len(board.move_stack) == 0:
+                if is_engine_move(game, prior_game, board) or len(board.move_stack) == 0:
                     disconnect_time = correspondence_disconnect_time
-                if not is_game_over(game) and is_engine_move(game, board):
-=======
                 if not is_game_over(game) and is_engine_move(game, prior_game, board):
->>>>>>> efde9c32
                     if len(board.move_stack) < 2:
                         conversation.send_message("player", hello)
                     start_time = time.perf_counter_ns()
@@ -409,21 +401,13 @@
                     engine.report_game_result(game, board)
                     tell_user_game_result(game, board)
                     conversation.send_message("player", goodbye)
-<<<<<<< HEAD
+                else:
+                    inform_engine_of_update(engine, game)
 
                 wb = "w" if board.turn == chess.WHITE else "b"
                 terminate_time = (upd[f"{wb}time"] + upd[f"{wb}inc"]) / 1000 + 60
                 game.ping(abort_time, terminate_time, disconnect_time)
-=======
-                elif len(board.move_stack) == 0:
-                    correspondence_disconnect_time = correspondence_cfg.get("disconnect_time", 300)
-                else:
-                    inform_engine_of_update(engine, game)
-
-                wb = "w" if board.turn == chess.WHITE else "b"
-                game.ping(config.get("abort_time", 20), (upd[f"{wb}time"] + upd[f"{wb}inc"]) / 1000 + 60, correspondence_disconnect_time)
                 prior_game = copy.deepcopy(game)
->>>>>>> efde9c32
             elif u_type == "ping":
                 if (is_correspondence
                         and not is_engine_move(game, board)
