import argparse
import chess
import chess.pgn
import chess.syzygy
import chess.gaviota
from chess.variant import find_variant
import chess.polyglot
import engine_wrapper
import model
import matchmaking
import json
import lichess
import logging
import logging.handlers
import multiprocessing
import signal
import time
import backoff
import sys
import random
import os
import io
import copy
from config import load_config
from conversation import Conversation, ChatLine
from timer import Timer
from requests.exceptions import ChunkedEncodingError, ConnectionError, HTTPError, ReadTimeout
from rich.logging import RichHandler
from collections import defaultdict, Counter
from http.client import RemoteDisconnected

logger = logging.getLogger(__name__)

__version__ = "1.2.0"

terminated = False

out_of_online_opening_book_moves = Counter()


def signal_handler(signal, frame):
    global terminated
    logger.debug("Recieved SIGINT. Terminating client.")
    terminated = True


signal.signal(signal.SIGINT, signal_handler)


def is_final(exception):
    return isinstance(exception, HTTPError) and exception.response.status_code < 500


def upgrade_account(li):
    if li.upgrade_to_bot_account() is None:
        return False

    logger.info("Succesfully upgraded to Bot Account!")
    return True


def watch_control_stream(control_queue, li):
    while not terminated:
        try:
            response = li.get_event_stream()
            lines = response.iter_lines()
            for line in lines:
                if line:
                    event = json.loads(line.decode("utf-8"))
                    control_queue.put_nowait(event)
                else:
                    control_queue.put_nowait({"type": "ping"})
        except Exception:
            pass


def do_correspondence_ping(control_queue, period):
    while not terminated:
        time.sleep(period)
        control_queue.put_nowait({"type": "correspondence_ping"})


def logging_configurer(level, filename):
    console_handler = RichHandler()
    console_formatter = logging.Formatter("%(message)s")
    console_handler.setFormatter(console_formatter)
    all_handlers = [console_handler]

    if filename:
        file_handler = logging.FileHandler(filename, delay=True)
        FORMAT = "%(asctime)s %(name)s %(levelname)s %(message)s"
        file_formatter = logging.Formatter(FORMAT)
        file_handler.setFormatter(file_formatter)
        all_handlers.append(file_handler)

    logging.basicConfig(level=level,
                        handlers=all_handlers,
                        force=True)


def logging_listener_proc(queue, configurer, level, log_filename):
    configurer(level, log_filename)
    logger = logging.getLogger()
    while not terminated:
        try:
            logger.handle(queue.get())
        except Exception:
            pass


def game_logging_configurer(queue, level):
    if sys.platform == "win32":
        h = logging.handlers.QueueHandler(queue)
        root = logging.getLogger()
        root.handlers.clear()
        root.addHandler(h)
        root.setLevel(level)


def game_error_handler(error):
    logger.exception("Game ended due to error:", exc_info=error)


def start(li, user_profile, config, logging_level, log_filename, one_game=False):
    logger.info(f"You're now connected to {config['url']} and awaiting challenges.")
    manager = multiprocessing.Manager()
    challenge_queue = manager.list()
    control_queue = manager.Queue()
    control_stream = multiprocessing.Process(target=watch_control_stream, args=[control_queue, li])
    control_stream.start()
    correspondence_cfg = config.get("correspondence") or {}
    correspondence_checkin_period = correspondence_cfg.get("checkin_period", 600)
    correspondence_pinger = multiprocessing.Process(target=do_correspondence_ping,
                                                    args=[control_queue,
                                                          correspondence_checkin_period])
    correspondence_pinger.start()
    correspondence_queue = manager.Queue()
    correspondence_queue.put("")
<<<<<<< HEAD
    startup_correspondence_games = [game["gameId"]
                                    for game in li.get_ongoing_games()
                                    if game["perf"] == "correspondence"]
    wait_for_correspondence_ping = False
    last_check_online_time = Timer(60 * 60)  # one hour interval
    matchmaker = matchmaking.Matchmaking(li, config, user_profile["username"])

    busy_processes = 0
    queued_processes = 0
=======
>>>>>>> 11c9b2d1

    logging_queue = manager.Queue()
    logging_listener = multiprocessing.Process(target=logging_listener_proc,
                                               args=(logging_queue,
                                                     logging_configurer,
                                                     logging_level,
                                                     log_filename))
    logging_listener.start()

    try:
        lichess_bot_main(li,
                         user_profile,
                         config,
                         logging_level,
                         log_filename,
                         challenge_queue,
                         control_queue,
                         correspondence_queue,
                         logging_queue,
                         one_game)
    finally:
        control_stream.terminate()
        control_stream.join()
        correspondence_pinger.terminate()
        correspondence_pinger.join()
        logging_listener.terminate()
        logging_listener.join()


def lichess_bot_main(li,
                     user_profile,
                     config,
                     logging_level,
                     log_filename,
                     challenge_queue,
                     control_queue,
                     correspondence_queue,
                     logging_queue,
                     one_game):
    busy_processes = 0
    queued_processes = 0

    def log_proc_count(change, queued, used):
        symbol = "+++" if change == "Freed" else "---"
        logger.info(f"{symbol} Process {change}. Total Queued: {queued}. Total Used: {used}")

    challenge_config = config["challenge"]
    max_games = challenge_config.get("concurrency", 1)

    wait_for_correspondence_ping = False
    startup_correspondence_games = [game["gameId"]
                                    for game in li.get_ongoing_games()
                                    if game["perf"] == "correspondence"]

    last_check_online_time = time.time()
    matchmaker = matchmaking.Matchmaking(li, config, user_profile)

    play_game_args = [li,
                      None,  # will hold the game id
                      control_queue,
                      user_profile,
                      config,
                      challenge_queue,
                      correspondence_queue,
                      logging_queue,
                      game_logging_configurer,
                      logging_level]

    with multiprocessing.pool.Pool(max_games + 1) as pool:
        while not terminated:
            try:
                event = control_queue.get()
                if event.get("type") != "ping":
                    logger.debug(f"Event: {event}")
            except InterruptedError:
                continue

            if event.get("type") is None:
                logger.warning("Unable to handle response from lichess.org:")
                logger.warning(event)
                if event.get("error") == "Missing scope":
                    logger.warning('Please check that the API access token for your bot has the scope "Play games '
                                   'with the bot API".')
                continue

            if event["type"] == "terminated":
                break
            elif event["type"] == "local_game_done":
                busy_processes -= 1
                matchmaker.last_game_ended_delay.reset()
                log_proc_count("Freed", queued_processes, busy_processes)
                if one_game:
                    break
            elif event["type"] == "challenge":
                chlng = model.Challenge(event["challenge"], user_profile)
                is_supported, decline_reason = chlng.is_supported(challenge_config)
                if is_supported:
                    challenge_queue.append(chlng)
                    if challenge_config.get("sort_by", "best") == "best":
                        list_c = list(challenge_queue)
                        list_c.sort(key=lambda c: -c.score())
                        challenge_queue = list_c
                elif chlng.id != matchmaker.challenge_id:
                    li.decline_challenge(chlng.id, reason=decline_reason)
            elif event["type"] == "challengeDeclined":
                chlng = model.Challenge(event["challenge"], user_profile)
                opponent = event["challenge"]["destUser"]["name"]
                reason = event["challenge"]["declineReason"]
                logger.info(f"{opponent} declined {chlng}: {reason}")
            elif event["type"] == "gameStart":
                game_id = event["game"]["id"]
                if matchmaker.challenge_id == game_id:
                    matchmaker.challenge_id = None
                if game_id in startup_correspondence_games:
                    logger.info(f'--- Enqueue {config["url"] + game_id}')
                    correspondence_queue.put(game_id)
                    startup_correspondence_games.remove(game_id)
                else:
                    if queued_processes > 0:
                        queued_processes -= 1
                    busy_processes += 1
                    log_proc_count("Used", queued_processes, busy_processes)
                    play_game_args[1] = game_id
                    pool.apply_async(play_game,
                                     play_game_args,
                                     error_callback=game_error_handler)

            is_correspondence_ping = event["type"] == "correspondence_ping"
            is_local_game_done = event["type"] == "local_game_done"
            if (is_correspondence_ping or (is_local_game_done and not wait_for_correspondence_ping)) and not challenge_queue:
                if is_correspondence_ping and wait_for_correspondence_ping:
                    correspondence_queue.put("")

                wait_for_correspondence_ping = False
                while (busy_processes + queued_processes) < max_games:
                    game_id = correspondence_queue.get()
                    # Stop checking in on games if we have checked in on all
                    # games since the last correspondence_ping.
                    if not game_id:
                        if is_correspondence_ping and not correspondence_queue.empty():
                            correspondence_queue.put("")
                        else:
                            wait_for_correspondence_ping = True
                            break
                    else:
                        busy_processes += 1
                        log_proc_count("Used", queued_processes, busy_processes)
                        play_game_args[1] = game_id
                        pool.apply_async(play_game,
                                         play_game_args,
                                         error_callback=game_error_handler)

            # Keep processing the queue until empty or max_games is reached.
            while (queued_processes + busy_processes) < max_games and challenge_queue:
                chlng = challenge_queue.pop(0)
                if chlng.from_self:
                    continue
                try:
                    logger.info(f"Accept {chlng}")
                    queued_processes += 1
                    li.accept_challenge(chlng.id)
                    log_proc_count("Queued", queued_processes, busy_processes)
                except (HTTPError, ReadTimeout) as exception:
                    if isinstance(exception, HTTPError) and exception.response.status_code == 404:
                        logger.info(f"Skip missing {chlng}")
                    queued_processes -= 1

            if (queued_processes + busy_processes < 1
                    and not challenge_queue
                    and matchmaker.should_create_challenge()):
                logger.info("Challenging a random bot")
                matchmaker.challenge()

            if last_check_online_time.is_expired():
                if not li.is_online(user_profile["id"]):
                    logger.info("Will reset connection with lichess")
                    li.reset_connection()
                last_check_online_time.reset()

            control_queue.task_done()

    logger.info("Terminated")


@backoff.on_exception(backoff.expo, BaseException, max_time=600, giveup=is_final)
def play_game(li,
              game_id,
              control_queue,
              user_profile,
              config,
              challenge_queue,
              correspondence_queue,
              logging_queue,
              game_logging_configurer,
              logging_level):

    game_logging_configurer(logging_queue, logging_level)
    logger = logging.getLogger(__name__)

    response = li.get_game_stream(game_id)
    lines = response.iter_lines()

    # Initial response of stream will be the full game info. Store it
    initial_state = json.loads(next(lines).decode("utf-8"))
    logger.debug(f"Initial state: {initial_state}")
    abort_time = config.get("abort_time", 20)
    game = model.Game(initial_state, user_profile["username"], li.baseUrl, abort_time)

    engine = engine_wrapper.create_engine(config)
    engine.get_opponent_info(game)
    conversation = Conversation(game, engine, li, __version__, challenge_queue)

    logger.info(f"+++ {game}")

    is_correspondence = game.perf_name == "Correspondence"
    correspondence_cfg = config.get("correspondence") or {}
    correspondence_move_time = correspondence_cfg.get("move_time", 60) * 1000
    correspondence_disconnect_time = correspondence_cfg.get("disconnect_time", 300)

    engine_cfg = config["engine"]
    ponder_cfg = correspondence_cfg if is_correspondence else engine_cfg
    can_ponder = ponder_cfg.get("uci_ponder", False) or ponder_cfg.get("ponder", False)
    move_overhead = config.get("move_overhead", 1000)
    delay_seconds = config.get("rate_limiting_delay", 0)/1000
    polyglot_cfg = engine_cfg.get("polyglot", {})
    online_moves_cfg = engine_cfg.get("online_moves", {})
    draw_or_resign_cfg = engine_cfg.get("draw_or_resign") or {}
    lichess_bot_tbs = engine_cfg.get("lichess_bot_tbs") or {}

    greeting_cfg = config.get("greeting") or {}
    keyword_map = defaultdict(str, me=game.me.name, opponent=game.opponent.name)

    def get_greeting(greeting):
        return str(greeting_cfg.get(greeting) or "").format_map(keyword_map)
    hello = get_greeting("hello")
    goodbye = get_greeting("goodbye")
    hello_spectators = get_greeting("hello_spectators")
    goodbye_spectators = get_greeting("goodbye_spectators")

    first_move = True
    disconnect_time = 0
    prior_game = None
    while not terminated:
        move_attempted = False
        try:
            if first_move:
                upd = game.state
                first_move = False
            else:
                binary_chunk = next(lines)
                upd = json.loads(binary_chunk.decode("utf-8")) if binary_chunk else None

            u_type = upd["type"] if upd else "ping"
            if u_type != "ping":
                logger.debug(f"Game state: {upd}")
            if u_type == "chatLine":
                conversation.react(ChatLine(upd), game)
            elif u_type == "gameState":
                game.state = upd
                board = setup_board(game)
                if len(board.move_stack) == 0:
                    disconnect_time = correspondence_disconnect_time
                if not is_game_over(game) and is_engine_move(game, prior_game, board):
                    disconnect_time = correspondence_disconnect_time
                    if len(board.move_stack) < 2:
                        conversation.send_message("player", hello)
                        conversation.send_message("spectator", hello_spectators)
                    start_time = time.perf_counter_ns()
                    fake_thinking(config, board, game)
                    print_move_number(board)

                    best_move = get_book_move(board, polyglot_cfg)

                    if best_move.move is None:
                        best_move = get_egtb_move(board,
                                                  lichess_bot_tbs,
                                                  draw_or_resign_cfg)

                    if best_move.move is None:
                        best_move = get_online_move(li,
                                                    board,
                                                    game,
                                                    online_moves_cfg,
                                                    draw_or_resign_cfg)

                    if best_move.move is None:
                        draw_offered = check_for_draw_offer(game)

                        if len(board.move_stack) < 2:
                            best_move = choose_first_move(engine,
                                                          board,
                                                          draw_offered)
                        elif is_correspondence:
                            best_move = choose_move_time(engine,
                                                         board,
                                                         correspondence_move_time,
                                                         can_ponder,
                                                         draw_offered)
                        else:
                            best_move = choose_move(engine,
                                                    board,
                                                    game,
                                                    can_ponder,
                                                    draw_offered,
                                                    start_time,
                                                    move_overhead)
                    else:
                        engine.add_null_comment()
                    move_attempted = True
                    if best_move.resigned and len(board.move_stack) >= 2:
                        li.resign(game.id)
                    else:
                        li.make_move(game.id, best_move)
                    time.sleep(delay_seconds)
                elif is_game_over(game):
                    engine.report_game_result(game, board)
                    tell_user_game_result(game, board)
                    conversation.send_message("player", goodbye)
                    conversation.send_message("spectator", goodbye_spectators)

                wb = "w" if board.turn == chess.WHITE else "b"
                terminate_time = (upd[f"{wb}time"] + upd[f"{wb}inc"]) / 1000 + 60
                game.ping(abort_time, terminate_time, disconnect_time)
                prior_game = copy.deepcopy(game)
            elif u_type == "ping":
                if (is_correspondence
                        and not is_engine_move(game, prior_game, board)
                        and game.should_disconnect_now()):
                    break
                elif game.should_abort_now():
                    logger.info(f"Aborting {game.url()} by lack of activity")
                    li.abort(game.id)
                    break
                elif game.should_terminate_now():
                    logger.info(f"Terminating {game.url()} by lack of activity")
                    if game.is_abortable():
                        li.abort(game.id)
                    break
        except (HTTPError, ReadTimeout, RemoteDisconnected, ChunkedEncodingError, ConnectionError):
            if move_attempted:
                continue
            if game.id not in (ongoing_game["gameId"] for ongoing_game in li.get_ongoing_games()):
                break
        except StopIteration:
            break

    engine.stop()
    engine.quit()

    try:
        print_pgn_game_record(li, config, game, board, engine)
    except Exception:
        logger.exception("Error writing game record:")

    if is_correspondence and not is_game_over(game):
        logger.info(f"--- Disconnecting from {game.url()}")
        correspondence_queue.put(game_id)
    else:
        logger.info(f"--- {game.url()} Game over")

    control_queue.put_nowait({"type": "local_game_done"})


def choose_move_time(engine, board, search_time, ponder, draw_offered):
    logger.info(f"Searching for time {search_time}")
    return engine.search_for(board, search_time, ponder, draw_offered)


def choose_first_move(engine, board, draw_offered):
    # need to hardcode first movetime (10000 ms) since Lichess has 30 sec limit.
    search_time = 10000
    logger.info(f"Searching for time {search_time}")
    return engine.first_search(board, search_time, draw_offered)


def get_book_move(board, polyglot_cfg):
    no_book_move = chess.engine.PlayResult(None, None)
    use_book = polyglot_cfg.get("enabled")
    max_game_length = polyglot_cfg.get("max_depth", 8) * 2 - 1
    if not use_book or len(board.move_stack) > max_game_length:
        return no_book_move

    book_config = polyglot_cfg.get("book", {})

    if board.uci_variant == "chess":
        books = book_config["standard"]
    else:
        if book_config.get(board.uci_variant):
            books = book_config[board.uci_variant]
        else:
            return no_book_move

    if isinstance(books, str):
        books = [books]

    for book in books:
        with chess.polyglot.open_reader(book) as reader:
            try:
                selection = polyglot_cfg.get("selection", "weighted_random")
                min_weight = polyglot_cfg.get("min_weight", 1)
                if selection == "weighted_random":
                    move = reader.weighted_choice(board).move
                elif selection == "uniform_random":
                    move = reader.choice(board, minimum_weight=min_weight).move
                elif selection == "best_move":
                    move = reader.find(board, minimum_weight=min_weight).move
            except IndexError:
                # python-chess raises "IndexError" if no entries found
                move = None

        if move is not None:
            logger.info(f"Got move {move} from book {book}")
            return chess.engine.PlayResult(move, None)

    return no_book_move


def get_chessdb_move(li, board, game, chessdb_cfg):
    wb = "w" if board.turn == chess.WHITE else "b"
    use_chessdb = chessdb_cfg.get("enabled", False)
    time_left = game.state[f"{wb}time"]
    min_time = chessdb_cfg.get("min_time", 20) * 1000
    if not use_chessdb or time_left < min_time or board.uci_variant != "chess":
        return None

    move = None
    site = "https://www.chessdb.cn/cdb.php"
    quality = chessdb_cfg.get("move_quality", "good")
    action = {"best": "querypv",
              "good": "querybest",
              "all": "query"}
    try:
        params = {"action": action[quality],
                  "board": board.fen(),
                  "json": 1}
        data = li.online_book_get(site, params=params)
        if data["status"] == "ok":
            if quality == "best":
                depth = data["depth"]
                if depth >= chessdb_cfg.get("min_depth", 20):
                    score = data["score"]
                    move = data["pv"][0]
                    logger.info(f"Got move {move} from chessdb.cn (depth: {depth}, score: {score})")
            else:
                move = data["move"]
                logger.info(f"Got move {move} from chessdb.cn")

        if chessdb_cfg.get("contribute", True):
            params["action"] = "queue"
            li.online_book_get(site, params=params)
    except Exception:
        pass

    return move


def get_lichess_cloud_move(li, board, game, lichess_cloud_cfg):
    wb = "w" if board.turn == chess.WHITE else "b"
    time_left = game.state[f"{wb}time"]
    min_time = lichess_cloud_cfg.get("min_time", 20) * 1000
    use_lichess_cloud = lichess_cloud_cfg.get("enabled", False)
    if not use_lichess_cloud or time_left < min_time:
        return None

    move = None

    quality = lichess_cloud_cfg.get("move_quality", "best")
    multipv = 1 if quality == "best" else 5
    variant = "standard" if board.uci_variant == "chess" else board.uci_variant

    try:
        data = li.online_book_get("https://lichess.org/api/cloud-eval",
                                  params={"fen": board.fen(),
                                          "multiPv": multipv,
                                          "variant": variant})
        if "error" not in data:
            depth = data["depth"]
            knodes = data["knodes"]
            min_depth = lichess_cloud_cfg.get("min_depth", 20)
            min_knodes = lichess_cloud_cfg.get("min_knodes", 0)
            if depth >= min_depth and knodes >= min_knodes:
                if quality == "best":
                    pv = data["pvs"][0]
                else:
                    best_eval = data["pvs"][0]["cp"]
                    pvs = data["pvs"]
                    max_difference = lichess_cloud_cfg.get("max_score_difference", 50)
                    if wb == "w":
                        pvs = list(filter(lambda pv: pv["cp"] >= best_eval - max_difference, pvs))
                    else:
                        pvs = list(filter(lambda pv: pv["cp"] <= best_eval + max_difference, pvs))
                    pv = random.choice(pvs)
                move = pv["moves"].split()[0]
                score = pv["cp"] if wb == "w" else -pv["cp"]
                logger.info(f"Got move {move} from lichess cloud analysis (depth: {depth}, score: {score}, knodes: {knodes})")
    except Exception:
        pass

    return move


def get_online_egtb_move(li, board, game, online_egtb_cfg):
    use_online_egtb = online_egtb_cfg.get("enabled", False)
    wb = "w" if board.turn == chess.WHITE else "b"
    pieces = chess.popcount(board.occupied)
    source = online_egtb_cfg.get("source", "lichess")
    minimum_time = online_egtb_cfg.get("min_time", 20) * 1000
    if (not use_online_egtb
            or game.state[f"{wb}time"] < minimum_time
            or board.uci_variant not in ["chess", "antichess", "atomic"]
            and source == "lichess"
            or board.uci_variant != "chess"
            and source == "chessdb"
            or pieces > online_egtb_cfg.get("max_pieces", 7)
            or board.castling_rights):

        return None, None

    quality = online_egtb_cfg.get("move_quality", "best")
    variant = "standard" if board.uci_variant == "chess" else board.uci_variant

    try:
        if source == "lichess":
            name_to_wld = {"loss": -2,
                           "maybe-loss": -1,
                           "blessed-loss": -1,
                           "draw": 0,
                           "cursed-win": 1,
                           "maybe-win": 1,
                           "win": 2}
            max_pieces = 7 if board.uci_variant == "chess" else 6
            if pieces <= max_pieces:
                data = li.online_book_get(f"http://tablebase.lichess.ovh/{variant}",
                                          params={"fen": board.fen()})
                if quality == "best":
                    move = data["moves"][0]["uci"]
                    wdl = name_to_wld[data["moves"][0]["category"]] * -1
                    dtz = data["moves"][0]["dtz"] * -1
                    dtm = data["moves"][0]["dtm"]
                    if dtm:
                        dtm *= -1
                else:
                    best_wdl = name_to_wld[data["moves"][0]["category"]]

                    def good_enough(possible_move):
                        return name_to_wld[possible_move["category"]] == best_wdl
                    possible_moves = list(filter(good_enough, data["moves"]))
                    random_move = random.choice(possible_moves)
                    move = random_move["uci"]
                    wdl = name_to_wld[random_move["category"]] * -1
                    dtz = random_move["dtz"] * -1
                    dtm = random_move["dtm"]
                    if dtm:
                        dtm *= -1

                logger.info(f"Got move {move} from tablebase.lichess.ovh (wdl: {wdl}, dtz: {dtz}, dtm: {dtm})")
                return move, wdl
        elif source == "chessdb":

            def score_to_wdl(score):
                if score < -20000:
                    return -2
                elif score < 0:
                    return -1
                elif score == 0:
                    return 0
                elif score <= 20000:
                    return 1
                else:
                    return 2

            def score_to_dtz(score):
                if score < -20000:
                    return -30000 - score
                elif score < 0:
                    return -20000 - score
                elif score == 0:
                    return 0
                elif score <= 20000:
                    return 20000 - score
                else:
                    return 30000 - score

            action = "querypv" if quality == "best" else "queryall"
            data = li.online_book_get("https://www.chessdb.cn/cdb.php",
                                      params={"action": action, "board": board.fen(), "json": 1})
            if data["status"] == "ok":
                if quality == "best":
                    score = data["score"]
                    move = data["pv"][0]
                else:
                    best_wdl = score_to_wdl(data["moves"][0]["score"])

                    def good_enough(move):
                        return score_to_wdl(move["score"]) == best_wdl
                    possible_moves = filter(good_enough, data["moves"])
                    random_move = random.choice(list(possible_moves))
                    score = random_move["score"]
                    move = random_move["uci"]

                wdl = score_to_wdl(score)
                dtz = score_to_dtz(score)
                logger.info(f"Got move {move} from chessdb.cn (wdl: {wdl}, dtz: {dtz})")
                return move, score_to_wdl(score)
    except Exception:
        pass

    return None, None


def get_online_move(li, board, game, online_moves_cfg, draw_or_resign_cfg):
    online_egtb_cfg = online_moves_cfg.get("online_egtb", {})
    chessdb_cfg = online_moves_cfg.get("chessdb_book", {})
    lichess_cloud_cfg = online_moves_cfg.get("lichess_cloud_analysis", {})
    max_out_of_book_moves = online_moves_cfg.get("max_out_of_book_moves", 10)
    offer_draw = False
    resign = False
    best_move, wdl = get_online_egtb_move(li, board, game, online_egtb_cfg)
    if best_move is not None:
        can_offer_draw = draw_or_resign_cfg.get("offer_draw_enabled", False)
        offer_draw_for_zero = draw_or_resign_cfg.get("offer_draw_for_egtb_zero", True)
        if can_offer_draw and offer_draw_for_zero and wdl == 0:
            offer_draw = True

        can_resign = draw_or_resign_cfg.get("resign_enabled", False)
        resign_on_egtb_loss = draw_or_resign_cfg.get("resign_for_egtb_minus_two", True)
        if can_resign and resign_on_egtb_loss and wdl == -2:
            resign = True
    elif out_of_online_opening_book_moves[game.id] < max_out_of_book_moves:
        best_move = get_chessdb_move(li, board, game, chessdb_cfg)

    if best_move is None and out_of_online_opening_book_moves[game.id] < max_out_of_book_moves:
        best_move = get_lichess_cloud_move(li, board, game, lichess_cloud_cfg)

    if best_move:
        return chess.engine.PlayResult(chess.Move.from_uci(best_move),
                                       None,
                                       draw_offered=offer_draw,
                                       resigned=resign)
    out_of_online_opening_book_moves[game.id] += 1
    used_opening_books = chessdb_cfg.get("enabled") or lichess_cloud_cfg.get("enabled")
    if out_of_online_opening_book_moves[game.id] == max_out_of_book_moves and used_opening_books:
        logger.info("Will stop using online opening books.")
    return chess.engine.PlayResult(None, None)


def get_syzygy(board, syzygy_cfg):
    if (not syzygy_cfg.get("enabled", False)
            or chess.popcount(board.occupied) > syzygy_cfg.get("max_pieces", 7)
            or board.uci_variant not in ["chess", "antichess", "atomic"]):
        return None, None
    move_quality = syzygy_cfg.get("move_quality", "best")
    with chess.syzygy.open_tablebase(syzygy_cfg["paths"][0]) as tablebase:
        for path in syzygy_cfg["paths"][1:]:
            tablebase.add_directory(path)

        try:
            moves = {}
            for move in board.legal_moves:
                board_copy = board.copy()
                board_copy.push(move)
                dtz = -tablebase.probe_dtz(board_copy)
                moves[move] = dtz + (1 if dtz > 0 else -1) * board_copy.halfmove_clock

            def dtz_to_wdl(dtz):
                if dtz <= -100:
                    return -1
                elif dtz < 0:
                    return -2
                elif dtz == 0:
                    return 0
                elif dtz < 100:
                    return 2
                else:
                    return 1

            best_wdl = max(map(dtz_to_wdl, moves.values()))
            good_moves = [(move, dtz) for move, dtz in moves.items() if dtz_to_wdl(dtz) == best_wdl]
            if move_quality == "good":
                move, dtz = random.choice(good_moves)
                logger.info(f"Got move {move.uci()} from syzygy (wdl: {best_wdl}, dtz: {dtz})")
                return move, best_wdl
            else:
                best_dtz = min([dtz for move, dtz in good_moves])
                best_moves = [move for move, dtz in good_moves if dtz == best_dtz]
                move = random.choice(best_moves)
                logger.info(f"Got move {move.uci()} from syzygy (wdl: {best_wdl}, dtz: {best_dtz})")
                return move, best_wdl
        except KeyError:
            # Attempt to only get the WDL score. It returns a move of quality="good", even if quality is set to "best".
            try:
                moves = {}
                for move in board.legal_moves:
                    board_copy = board.copy()
                    board_copy.push(move)
                    moves[move] = -tablebase.probe_wdl(board_copy)
                best_wdl = max(moves.values())
                good_moves = [move for move, wdl in moves.items() if wdl == best_wdl]
                move = random.choice(good_moves)
                if move_quality == "best":
                    logger.debug("Found a move using 'move_quality'='good'. We didn't find an '.rtbz' file for this endgame.")
                logger.info(f"Got move {move.uci()} from syzygy (wdl: {best_wdl})")
                return move, best_wdl
            except KeyError:
                return None, None


def get_gaviota(board, gaviota_cfg):
    if (not gaviota_cfg.get("enabled", False)
            or chess.popcount(board.occupied) > gaviota_cfg.get("max_pieces", 5)
            or board.uci_variant != "chess"):
        return None, None
    move_quality = gaviota_cfg.get("move_quality", "best")
    # Since gaviota TBs use dtm and not dtz, we have to put a limit where after it the position are considered to have
    # a syzygy wdl=1/-1, so the positions are draws under the 50 move rule. We use min_dtm_to_consider_as_wdl_1 as a
    # second limit, because if a position has 5 pieces and dtm=110 it may take 98 half-moves, to go down to 4 pieces and
    # another 12 to mate, so this position has a syzygy wdl=2/-2. To be safe, the first limit is 100 moves, which
    # guarantees that all moves have a syzygy wdl=2/-2. Setting min_dtm_to_consider_as_wdl_1 to 100 will disable it
    # because dtm >= dtz, so if abs(dtm) < 100 => abs(dtz) < 100, so wdl=2/-2.
    min_dtm_to_consider_as_wdl_1 = gaviota_cfg.get("min_dtm_to_consider_as_wdl_1", 120)
    with chess.gaviota.open_tablebase(gaviota_cfg["paths"][0]) as tablebase:
        for path in gaviota_cfg["paths"][1:]:
            tablebase.add_directory(path)

        try:
            moves = {}
            for move in board.legal_moves:
                board_copy = board.copy()
                board_copy.push(move)
                dtm = -tablebase.probe_dtm(board_copy)
                moves[move] = dtm + (1 if dtm > 0 else -1) * board_copy.halfmove_clock

            def dtm_to_gaviota_wdl(dtm):
                if dtm < 0:
                    return -1
                elif dtm == 0:
                    return 0
                else:
                    return 1

            best_wdl = max(map(dtm_to_gaviota_wdl, moves.values()))
            good_moves = [(move, dtm) for move, dtm in moves.items() if dtm_to_gaviota_wdl(dtm) == best_wdl]
            best_dtm = min([dtm for move, dtm in good_moves])

            def dtm_to_wdl(dtm):
                if dtm <= -100:
                    # We use 100 and not min_dtm_to_consider_as_wdl_1, because we want to play it safe and not resign in a
                    # position where dtz=-102 (only if resign_for_egtb_minus_two is enabled).
                    return -1
                elif dtm < 0:
                    return -2
                elif dtm == 0:
                    return 0
                elif dtm < min_dtm_to_consider_as_wdl_1:
                    return 2
                else:
                    return 1

            pseudo_wdl = dtm_to_wdl(best_dtm)
            if move_quality == "good":
                if best_dtm < 100:
                    # If a move had wdl=2 and dtz=98, but halfmove_clock is 4 then the real wdl=1 and dtz=102, so we
                    # want to avoid these positions, if there is a move where even when we add the halfmove_clock the
                    # dtz is still <100.
                    best_moves = [(move, dtm) for move, dtm in good_moves if dtm < 100]
                elif best_dtm < min_dtm_to_consider_as_wdl_1:
                    # If a move had wdl=2 and dtz=98, but halfmove_clock is 4 then the real wdl=1 and dtz=102, so we
                    # want to avoid these positions, if there is a move where even when we add the halfmove_clock the
                    # dtz is still <100.
                    best_moves = [(move, dtm) for move, dtm in good_moves if dtm < min_dtm_to_consider_as_wdl_1]
                elif best_dtm <= -min_dtm_to_consider_as_wdl_1:
                    # If a move had wdl=-2 and dtz=-98, but halfmove_clock is 4 then the real wdl=-1 and dtz=-102, so we
                    # want to only choose between the moves where the real wdl=-1.
                    best_moves = [(move, dtm) for move, dtm in good_moves if dtm <= -min_dtm_to_consider_as_wdl_1]
                elif best_dtm <= -100:
                    # If a move had wdl=-2 and dtz=-98, but halfmove_clock is 4 then the real wdl=-1 and dtz=-102, so we
                    # want to only choose between the moves where the real wdl=-1.
                    best_moves = [(move, dtm) for move, dtm in good_moves if dtm <= -100]
                else:
                    best_moves = good_moves
            else:
                # There can be multiple moves with the same dtm.
                best_moves = [(move, dtm) for move, dtm in good_moves if dtm == best_dtm]
            move, dtm = random.choice(best_moves)
            logger.info(f"Got move {move.uci()} from gaviota (pseudo wdl: {pseudo_wdl}, dtm: {dtm})")
            return move, pseudo_wdl
        except KeyError:
            return None, None


def get_egtb_move(board, lichess_bot_tbs, draw_or_resign_cfg):
    best_move, wdl = get_syzygy(board, lichess_bot_tbs.get("syzygy") or {})
    if best_move is None:
        best_move, wdl = get_gaviota(board, lichess_bot_tbs.get("gaviota") or {})
    if best_move:
        can_offer_draw = draw_or_resign_cfg.get("offer_draw_enabled", False)
        offer_draw_for_zero = draw_or_resign_cfg.get("offer_draw_for_egtb_zero", True)
        offer_draw = bool(can_offer_draw and offer_draw_for_zero and wdl == 0)

        can_resign = draw_or_resign_cfg.get("resign_enabled", False)
        resign_on_egtb_loss = draw_or_resign_cfg.get("resign_for_egtb_minus_two", True)
        resign = bool(can_resign and resign_on_egtb_loss and wdl == -2)
        return chess.engine.PlayResult(best_move, None, draw_offered=offer_draw, resigned=resign)
    return chess.engine.PlayResult(None, None)


def choose_move(engine, board, game, ponder, draw_offered, start_time, move_overhead):
    pre_move_time = int((time.perf_counter_ns() - start_time) / 1e6)
    overhead = pre_move_time + move_overhead
    wb = "w" if board.turn == chess.WHITE else "b"
    game.state[f"{wb}time"] = max(0, game.state[f"{wb}time"] - overhead)
    logger.info("Searching for wtime {wtime} btime {btime}".format_map(game.state))
    return engine.search_with_ponder(board,
                                     game.state["wtime"],
                                     game.state["btime"],
                                     game.state["winc"],
                                     game.state["binc"],
                                     ponder,
                                     draw_offered)


def check_for_draw_offer(game):
    return game.state.get(f"{game.opponent_color[0]}draw", False)


def fake_thinking(config, board, game):
    if config.get("fake_think_time") and len(board.move_stack) > 9:
        delay = min(game.clock_initial, game.my_remaining_seconds()) * 0.015
        accel = 1 - max(0, min(100, len(board.move_stack) - 20)) / 150
        sleep = min(5, delay * accel)
        time.sleep(sleep)


def print_move_number(board):
    logger.info("")
    logger.info(f"move: {len(board.move_stack) // 2 + 1}")


def setup_board(game):
    if game.variant_name.lower() == "chess960":
        board = chess.Board(game.initial_fen, chess960=True)
    elif game.variant_name == "From Position":
        board = chess.Board(game.initial_fen)
    else:
        VariantBoard = find_variant(game.variant_name)
        board = VariantBoard()

    for move in game.state["moves"].split():
        try:
            board.push_uci(move)
        except ValueError:
            logger.exception(f"Ignoring illegal move {move} on board {board.fen()}")

    return board


def is_engine_move(game, prior_game, board):
    return game_changed(game, prior_game) and game.is_white == (board.turn == chess.WHITE)


def is_game_over(game):
    return game.state["status"] != "started"


def game_changed(current_game, prior_game):
    if prior_game is None:
        return True

    return current_game.state["moves"] != prior_game.state["moves"]


def tell_user_game_result(game, board):
    winner = game.state.get("winner")
    termination = game.state.get("status")

    winning_name = game.white.name if winner == "white" else game.black.name
    losing_name = game.white.name if winner == "black" else game.black.name

    if winner is not None:
        logger.info(f"{winning_name} won!")
    elif termination == engine_wrapper.Termination.DRAW:
        logger.info("Game ended in draw.")
    else:
        logger.info("Game adjourned.")

    if termination == engine_wrapper.Termination.MATE:
        logger.info("Game won by checkmate.")
    elif termination == engine_wrapper.Termination.TIMEOUT:
        logger.info(f"{losing_name} forfeited on time.")
    elif termination == engine_wrapper.Termination.RESIGN:
        logger.info(f"{losing_name} resigned.")
    elif termination == engine_wrapper.Termination.ABORT:
        logger.info("Game aborted.")
    elif termination == engine_wrapper.Termination.DRAW:
        if board.is_fifty_moves():
            logger.info("Game drawn by 50-move rule.")
        elif board.is_repetition():
            logger.info("Game drawn by threefold repetition.")
        else:
            logger.info("Game drawn by agreement.")
    elif termination:
        logger.info(f"Game ended by {termination}")


def print_pgn_game_record(li, config, game, board, engine):
    game_directory = config.get("pgn_directory")
    if not game_directory:
        return

    try:
        os.mkdir(game_directory)
    except FileExistsError:
        pass

    game_file_name = f"{game.white.name} vs {game.black.name} - {game.id}.pgn"
    game_file_name = "".join(c for c in game_file_name if c not in '<>:"/\\|?*')
    game_path = os.path.join(game_directory, game_file_name)

    lichess_game_record = chess.pgn.read_game(io.StringIO(li.get_game_pgn(game.id)))
    try:
        # Recall previously written PGN file to retain engine evaluations.
        with open(game_path) as game_data:
            game_record = chess.pgn.read_game(game_data)
        game_record.headers.update(lichess_game_record.headers)
    except FileNotFoundError:
        game_record = lichess_game_record

    current_node = game_record.game()
    lichess_node = lichess_game_record.game()
    for index, move in enumerate(board.move_stack):
        if current_node.is_end() or current_node.next().move != move:
            current_node = current_node.add_main_variation(move)
        else:
            current_node = current_node.next()

        if not lichess_node.is_end():
            lichess_node = lichess_node.next()
            current_node.set_clock(lichess_node.clock())
            if lichess_node.comment:
                if current_node.comment:
                    if current_node.comment != lichess_node.comment:
                        current_node.comment = f"{current_node.comment} {lichess_node.comment}"
                else:
                    current_node.comment = lichess_node.comment

        commentary = engine.comment_for_board_index(index)
        if commentary is not None:
            pv_node = current_node.parent.add_line(commentary.get("pv", []))
            pv_node.set_eval(commentary.get("score"), commentary.get("depth"))

    with open(game_path, "w") as game_record_destination:
        pgn_writer = chess.pgn.FileExporter(game_record_destination)
        game_record.accept(pgn_writer)


def intro():
    return fr"""
    .   _/|
    .  // o\
    .  || ._)  lichess-bot {__version__}
    .  //__\
    .  )___(   Play on Lichess with a bot
    """


def start_lichess_bot():
    parser = argparse.ArgumentParser(description="Play on Lichess with a bot")
    parser.add_argument("-u", action="store_true", help="Upgrade your account to a bot account.")
    parser.add_argument("-v", action="store_true", help="Make output more verbose. Include all communication with lichess.")
    parser.add_argument("--config", help="Specify a configuration file (defaults to ./config.yml).")
    parser.add_argument("-l", "--logfile", help="Record all console output to a log file.", default=None)
    args = parser.parse_args()

    logging_level = logging.DEBUG if args.v else logging.INFO
    logging_configurer(logging_level, args.logfile)
    logger.info(intro(), extra={"highlighter": None})
    CONFIG = load_config(args.config or "./config.yml")
    li = lichess.Lichess(CONFIG["token"], CONFIG["url"], __version__, logging_level)

    user_profile = li.get_profile()
    username = user_profile["username"]
    is_bot = user_profile.get("title") == "BOT"
    logger.info(f"Welcome {username}!")

    if args.u and not is_bot:
        is_bot = upgrade_account(li)

    if is_bot:
        start(li, user_profile, CONFIG, logging_level, args.logfile)
    else:
        logger.error(f"{username} is not a bot account. Please upgrade it to a bot account!")


if __name__ == "__main__":
    try:
        start_lichess_bot()
    except Exception:
        logger.exception("Quitting lichess-bot due to an error:")<|MERGE_RESOLUTION|>--- conflicted
+++ resolved
@@ -136,18 +136,6 @@
     correspondence_pinger.start()
     correspondence_queue = manager.Queue()
     correspondence_queue.put("")
-<<<<<<< HEAD
-    startup_correspondence_games = [game["gameId"]
-                                    for game in li.get_ongoing_games()
-                                    if game["perf"] == "correspondence"]
-    wait_for_correspondence_ping = False
-    last_check_online_time = Timer(60 * 60)  # one hour interval
-    matchmaker = matchmaking.Matchmaking(li, config, user_profile["username"])
-
-    busy_processes = 0
-    queued_processes = 0
-=======
->>>>>>> 11c9b2d1
 
     logging_queue = manager.Queue()
     logging_listener = multiprocessing.Process(target=logging_listener_proc,
@@ -202,7 +190,7 @@
                                     for game in li.get_ongoing_games()
                                     if game["perf"] == "correspondence"]
 
-    last_check_online_time = time.time()
+    last_check_online_time = Timer(60 * 60)  # one hour interval
     matchmaker = matchmaking.Matchmaking(li, config, user_profile)
 
     play_game_args = [li,
