import argparse
import chess
from chess.variant import find_variant
import chess.polyglot
import engine_wrapper
import model
import json
import lichess
import logging
import multiprocessing
import logging_pool
import signal
import time
import backoff
from config import load_config
from conversation import Conversation, ChatLine
from functools import partial
from requests.exceptions import ChunkedEncodingError, ConnectionError, HTTPError, ReadTimeout
from urllib3.exceptions import ProtocolError
from ColorLogger import enable_color_logging

logger = logging.getLogger(__name__)

from http.client import RemoteDisconnected

__version__ = "1.2.0"

terminated = False


def signal_handler(signal, frame):
    global terminated
    logger.debug("Recieved SIGINT. Terminating client.")
    terminated = True


signal.signal(signal.SIGINT, signal_handler)


def is_final(exception):
    return isinstance(exception, HTTPError) and exception.response.status_code < 500


def upgrade_account(li):
    if li.upgrade_to_bot_account() is None:
        return False

    logger.info("Succesfully upgraded to Bot Account!")
    return True


def watch_control_stream(control_queue, li):
    while not terminated:
        try:
            response = li.get_event_stream()
            lines = response.iter_lines()
            for line in lines:
                if line:
                    event = json.loads(line.decode('utf-8'))
                    control_queue.put_nowait(event)
                else:
                    control_queue.put_nowait({"type": "ping"})
        except Exception:
            pass


def start(li, user_profile, engine_factory, config):
    challenge_config = config["challenge"]
    max_games = challenge_config.get("concurrency", 1)
    logger.info("You're now connected to {} and awaiting challenges.".format(config["url"]))
    manager = multiprocessing.Manager()
    challenge_queue = manager.list()
    control_queue = manager.Queue()
    control_stream = multiprocessing.Process(target=watch_control_stream, args=[control_queue, li])
    control_stream.start()
    busy_processes = 0
    queued_processes = 0

    with logging_pool.LoggingPool(max_games + 1) as pool:
        while not terminated:
            event = control_queue.get()
            if event["type"] == "terminated":
                break
            elif event["type"] == "local_game_done":
                busy_processes -= 1
                logger.info("+++ Process Free. Total Queued: {}. Total Used: {}".format(queued_processes, busy_processes))
            elif event["type"] == "challenge":
                chlng = model.Challenge(event["challenge"])
                if chlng.is_supported(challenge_config):
                    challenge_queue.append(chlng)
                    if (challenge_config.get("sort_by", "best") == "best"):
                        list_c = list(challenge_queue)
                        list_c.sort(key=lambda c: -c.score())
                        challenge_queue = list_c
                else:
                    try:
                        reason = "generic"
                        challenge = config["challenge"]
                        if not chlng.is_supported_variant(challenge["variants"]):
                            reason = "variant"
                        if not chlng.is_supported_time_control(challenge["time_controls"], challenge.get("max_increment", 180), challenge.get("min_increment", 0), challenge.get("max_base", 315360000), challenge.get("min_base", 0)):
                            reason = "timeControl"
                        if not chlng.is_supported_mode(challenge["modes"]):
                            reason = "casual" if chlng.rated else "rated"
                        if not challenge.get("accept_bot", False) and chlng.challenger_is_bot:
                            reason = "noBot"
                        if challenge.get("only_bot", False) and not chlng.challenger_is_bot:
                            reason = "onlyBot"
                        li.decline_challenge(chlng.id, reason=reason)
                        logger.info("    Decline {} for reason '{}'".format(chlng, reason))
                    except Exception:
                        pass
            elif event["type"] == "gameStart":
                if queued_processes <= 0:
                    logger.debug("Something went wrong. Game is starting and we don't have a queued process")
                else:
                    queued_processes -= 1
                busy_processes += 1
                logger.info("--- Process Used. Total Queued: {}. Total Used: {}".format(queued_processes, busy_processes))
                game_id = event["game"]["id"]
                pool.apply_async(play_game, [li, game_id, control_queue, engine_factory, user_profile, config, challenge_queue])
            while ((queued_processes + busy_processes) < max_games and challenge_queue):  # keep processing the queue until empty or max_games is reached
                chlng = challenge_queue.pop(0)
                try:
                    logger.info("    Accept {}".format(chlng))
                    queued_processes += 1
                    li.accept_challenge(chlng.id)
                    logger.info("--- Process Queue. Total Queued: {}. Total Used: {}".format(queued_processes, busy_processes))
                except (HTTPError, ReadTimeout) as exception:
                    if isinstance(exception, HTTPError) and exception.response.status_code == 404:  # ignore missing challenge
                        logger.info("    Skip missing {}".format(chlng))
                    queued_processes -= 1

            control_queue.task_done()

    logger.info("Terminated")
    control_stream.terminate()
    control_stream.join()


ponder_results = {}


@backoff.on_exception(backoff.expo, BaseException, max_time=600, giveup=is_final)
def play_game(li, game_id, control_queue, engine_factory, user_profile, config, challenge_queue):
    response = li.get_game_stream(game_id)
    lines = response.iter_lines()

    # Initial response of stream will be the full game info. Store it
    initial_state = json.loads(next(lines).decode('utf-8'))
    game = model.Game(initial_state, user_profile["username"], li.baseUrl, config.get("abort_time", 20))
    engine = engine_factory()
    engine.get_opponent_info(game)
    engine.set_time_control(game)
    conversation = Conversation(game, engine, li, __version__, challenge_queue)

    logger.info("+++ {}".format(game))

    engine_cfg = config["engine"]
    is_uci = engine_cfg["protocol"] == "uci"
    is_uci_ponder = is_uci and engine_cfg.get("uci_ponder", False)
    move_overhead = config.get("move_overhead", 1000)
    polyglot_cfg = engine_cfg.get("polyglot", {})

    first_move = True
    while not terminated:
        try:
            if first_move:
                upd = game.state
                first_move = False
            else:
                binary_chunk = next(lines)
                upd = json.loads(binary_chunk.decode('utf-8')) if binary_chunk else None

            u_type = upd["type"] if upd else "ping"
            if u_type == "chatLine":
                conversation.react(ChatLine(upd), game)
            elif u_type == "gameState":
                game.state = upd
                board = setup_board(game)
                if not is_game_over(game) and is_engine_move(game, board):
                    start_time = time.perf_counter_ns()
                    fake_thinking(config, board, game)
                    print_move_number(board)

                    best_move = get_book_move(board, polyglot_cfg)
                    if best_move is None:
                        if len(board.move_stack) < 2:
                            best_move = choose_first_move(engine, board, is_uci_ponder)
                        else:
                            best_move = choose_move(engine, board, game, is_uci_ponder, start_time, move_overhead)
                    li.make_move(game.id, best_move)

                wb = 'w' if board.turn == chess.WHITE else 'b'
                game.ping(config.get("abort_time", 20), (upd[f"{wb}time"] + upd[f"{wb}inc"]) / 1000 + 60)
            elif u_type == "ping":
                if game.should_abort_now():
                    logger.info("    Aborting {} by lack of activity".format(game.url()))
                    li.abort(game.id)
                    break
                elif game.should_terminate_now():
                    logger.info("    Terminating {} by lack of activity".format(game.url()))
                    if game.is_abortable():
                        li.abort(game.id)
                    break
        except (HTTPError, ReadTimeout, RemoteDisconnected, ChunkedEncodingError, ConnectionError, ProtocolError):
            if game.id not in (ongoing_game["gameId"] for ongoing_game in li.get_ongoing_games()):
                break
        except StopIteration:
            break

    logger.info("--- {} Game over".format(game.url()))
    engine.stop()
    engine.quit()

    # This can raise queue.NoFull, but that should only happen if we're not processing
    # events fast enough and in this case I believe the exception should be raised
    control_queue.put_nowait({"type": "local_game_done"})


def choose_first_move(engine, board, ponder):
    # need to hardcode first movetime (10000 ms) since Lichess has 30 sec limit.
<<<<<<< HEAD
    search_time = 10000
    logger.info("Searching for time {}".format(search_time))
    return engine.first_search(board, search_time)
=======
    return engine.first_search(board, 10000, ponder)
>>>>>>> 355e923d


def get_book_move(board, polyglot_cfg):
    if not polyglot_cfg.get("enabled") or len(board.move_stack) > polyglot_cfg.get("max_depth", 8) * 2 - 1:
        return None

    book_config = polyglot_cfg.get("book", {})

    if board.uci_variant == "chess":
        books = book_config["standard"]
    else:
        if book_config.get("{}".format(board.uci_variant)):
            books = book_config["{}".format(board.uci_variant)]
        else:
            return None

    if isinstance(books, str):
        books = [books]

    for book in books:
        with chess.polyglot.open_reader(book) as reader:
            try:
                selection = polyglot_cfg.get("selection", "weighted_random")
                if selection == "weighted_random":
                    move = reader.weighted_choice(board).move
                elif selection == "uniform_random":
                    move = reader.choice(board, minimum_weight=polyglot_cfg.get("min_weight", 1)).move
                elif selection == "best_move":
                    move = reader.find(board, minimum_weight=polyglot_cfg.get("min_weight", 1)).move
            except IndexError:
                # python-chess raises "IndexError" if no entries found
                move = None

        if move is not None:
            logger.info("Got move {} from book {}".format(move, book))
            return move

    return None


def choose_move(engine, board, game, ponder, start_time, move_overhead):
    wtime = game.state["wtime"]
    btime = game.state["btime"]
    pre_move_time = int((time.perf_counter_ns() - start_time) / 1000000)
    if board.turn == chess.WHITE:
        wtime = max(0, wtime - move_overhead - pre_move_time)
    else:
        btime = max(0, btime - move_overhead - pre_move_time)

    logger.info("Searching for wtime {} btime {}".format(wtime, btime))
    return engine.search_with_ponder(board, wtime, btime, game.state["winc"], game.state["binc"], ponder)


def fake_thinking(config, board, game):
    if config.get("fake_think_time") and len(board.move_stack) > 9:
        delay = min(game.clock_initial, game.my_remaining_seconds()) * 0.015
        accel = 1 - max(0, min(100, len(board.move_stack) - 20)) / 150
        sleep = min(5, delay * accel)
        time.sleep(sleep)


def print_move_number(board):
    logger.info("\nmove: {}".format(len(board.move_stack) // 2 + 1))


def setup_board(game):
    if game.variant_name.lower() == "chess960":
        board = chess.Board(game.initial_fen, chess960=True)
    elif game.variant_name == "From Position":
        board = chess.Board(game.initial_fen)
    else:
        VariantBoard = find_variant(game.variant_name)
        board = VariantBoard()

    for move in game.state["moves"].split():
        try:
            board.push_uci(move)
        except ValueError as e:
            logger.debug('Ignoring illegal move {} on board {} ({})'.format(move, board.fen(), e))

    return board


def is_engine_move(game, board):
    return game.is_white == (board.turn == chess.WHITE)


def is_game_over(game):
    return game.state["status"] != "started"


def intro():
    return r"""
    .   _/|
    .  // o\
    .  || ._)  lichess-bot %s
    .  //__\
    .  )___(   Play on Lichess with a bot
    """ % __version__


if __name__ == "__main__":
    parser = argparse.ArgumentParser(description='Play on Lichess with a bot')
    parser.add_argument('-u', action='store_true', help='Add this flag to upgrade your account to a bot account.')
    parser.add_argument('-v', action='store_true', help='Verbose output. Changes log level from INFO to DEBUG.')
    parser.add_argument('--config', help='Specify a configuration file (defaults to ./config.yml)')
    parser.add_argument('-l', '--logfile', help="Log file to append logs to.", default=None)
    args = parser.parse_args()

    logging.basicConfig(level=logging.DEBUG if args.v else logging.INFO, filename=args.logfile,
                        format="%(asctime)-15s: %(message)s")
    enable_color_logging(debug_lvl=logging.DEBUG if args.v else logging.INFO)
    logger.info(intro())
    CONFIG = load_config(args.config or "./config.yml")
    li = lichess.Lichess(CONFIG["token"], CONFIG["url"], __version__)

    user_profile = li.get_profile()
    username = user_profile["username"]
    is_bot = user_profile.get("title") == "BOT"
    logger.info("Welcome {}!".format(username))

    if args.u and not is_bot:
        is_bot = upgrade_account(li)

    if is_bot:
        engine_factory = partial(engine_wrapper.create_engine, CONFIG)
        start(li, user_profile, engine_factory, CONFIG)
    else:
        logger.error("{} is not a bot account. Please upgrade it to a bot account!".format(user_profile["username"]))<|MERGE_RESOLUTION|>--- conflicted
+++ resolved
@@ -220,13 +220,9 @@
 
 def choose_first_move(engine, board, ponder):
     # need to hardcode first movetime (10000 ms) since Lichess has 30 sec limit.
-<<<<<<< HEAD
     search_time = 10000
     logger.info("Searching for time {}".format(search_time))
-    return engine.first_search(board, search_time)
-=======
-    return engine.first_search(board, 10000, ponder)
->>>>>>> 355e923d
+    return engine.first_search(board, search_time, ponder)
 
 
 def get_book_move(board, polyglot_cfg):
