import argparse
import chess
from chess.variant import find_variant
import chess.polyglot
import engine_wrapper
import model
import json
import lichess
import logging
import logging.handlers
import multiprocessing
import logging_pool
import signal
import time
import backoff
import sys
from config import load_config
from conversation import Conversation, ChatLine
from functools import partial
from requests.exceptions import ChunkedEncodingError, ConnectionError, HTTPError, ReadTimeout
from urllib3.exceptions import ProtocolError
from ColorLogger import enable_color_logging

logger = logging.getLogger(__name__)

from http.client import RemoteDisconnected

__version__ = "1.2.0"

terminated = False


def signal_handler(signal, frame):
    global terminated
    logger.debug("Recieved SIGINT. Terminating client.")
    terminated = True


signal.signal(signal.SIGINT, signal_handler)


def is_final(exception):
    return isinstance(exception, HTTPError) and exception.response.status_code < 500


def upgrade_account(li):
    if li.upgrade_to_bot_account() is None:
        return False

    logger.info("Succesfully upgraded to Bot Account!")
    return True


def watch_control_stream(control_queue, li):
    while not terminated:
        try:
            response = li.get_event_stream()
            lines = response.iter_lines()
            for line in lines:
                if line:
                    event = json.loads(line.decode('utf-8'))
                    control_queue.put_nowait(event)
                else:
                    control_queue.put_nowait({"type": "ping"})
        except Exception:
            pass


<<<<<<< HEAD
def do_correspondence_ping(control_queue, period):
    while not terminated:
        time.sleep(period)
        control_queue.put_nowait({"type": "correspondence_ping"})


def start(li, user_profile, engine_factory, config):
=======
def listener_configurer(level, filename):
    logging.basicConfig(level=level, filename=filename,
                        format="%(asctime)-15s: %(message)s")
    enable_color_logging(level)


def logging_listener_proc(queue, configurer, level, log_filename):
    configurer(level, log_filename)
    logger = logging.getLogger()
    while not terminated:
        try:
            logger.handle(queue.get())
        except Exception:
            pass


def game_logging_configurer(queue, level):
    if sys.platform == 'win32':
        h = logging.handlers.QueueHandler(queue)
        root = logging.getLogger()
        root.handlers.clear()
        root.addHandler(h)
        root.setLevel(level)


def start(li, user_profile, engine_factory, config, logging_level, log_filename):
>>>>>>> ff804dce
    challenge_config = config["challenge"]
    max_games = challenge_config.get("concurrency", 1)
    logger.info("You're now connected to {} and awaiting challenges.".format(config["url"]))
    manager = multiprocessing.Manager()
    challenge_queue = manager.list()
    control_queue = manager.Queue()
    control_stream = multiprocessing.Process(target=watch_control_stream, args=[control_queue, li])
    control_stream.start()
    correspondence_config = config.get("correspondence", {}) or {}
    correspondence_checkin_period = correspondence_config.get("checkin_period", 600)
    correspondence_pinger = multiprocessing.Process(target=do_correspondence_ping, args=[control_queue, correspondence_checkin_period])
    correspondence_pinger.start()
    correspondence_queue = manager.Queue()
    correspondence_queue.put("")
    wait_for_correspondence_ping = False
    busy_processes = 0
    queued_processes = 0

    logging_queue = manager.Queue()
    logging_listener = multiprocessing.Process(target=logging_listener_proc, args=(logging_queue, listener_configurer, logging_level, log_filename))
    logging_listener.start()

    with logging_pool.LoggingPool(max_games + 1) as pool:
        while not terminated:
            try:
                event = control_queue.get()
            except InterruptedError:
                continue
            if event["type"] == "terminated":
                break
            elif event["type"] == "local_game_done":
                busy_processes -= 1
                logger.info("+++ Process Free. Total Queued: {}. Total Used: {}".format(queued_processes, busy_processes))
            elif event["type"] == "challenge":
                chlng = model.Challenge(event["challenge"])
                if chlng.is_supported(challenge_config):
                    challenge_queue.append(chlng)
                    if (challenge_config.get("sort_by", "best") == "best"):
                        list_c = list(challenge_queue)
                        list_c.sort(key=lambda c: -c.score())
                        challenge_queue = list_c
                else:
                    try:
                        reason = "generic"
                        challenge = config["challenge"]
                        if not chlng.is_supported_variant(challenge["variants"]):
                            reason = "variant"
                        if not chlng.is_supported_time_control(challenge["time_controls"], challenge.get("max_increment", 180), challenge.get("min_increment", 0), challenge.get("max_base", 315360000), challenge.get("min_base", 0)):
                            reason = "timeControl"
                        if not chlng.is_supported_mode(challenge["modes"]):
                            reason = "casual" if chlng.rated else "rated"
                        if not challenge.get("accept_bot", False) and chlng.challenger_is_bot:
                            reason = "noBot"
                        if challenge.get("only_bot", False) and not chlng.challenger_is_bot:
                            reason = "onlyBot"
                        li.decline_challenge(chlng.id, reason=reason)
                        logger.info("    Decline {} for reason '{}'".format(chlng, reason))
                    except Exception:
                        pass
            elif event["type"] == "gameStart":
                if queued_processes <= 0:
                    logger.debug("Something went wrong. Game is starting and we don't have a queued process")
                else:
                    queued_processes -= 1
                busy_processes += 1
                logger.info("--- Process Used. Total Queued: {}. Total Used: {}".format(queued_processes, busy_processes))
                game_id = event["game"]["id"]
<<<<<<< HEAD
                pool.apply_async(play_game, [li, game_id, control_queue, engine_factory, user_profile, config, challenge_queue, correspondence_queue])

            if event["type"] == "correspondence_ping" or (event["type"] == "local_game_done" and not wait_for_correspondence_ping):
                if event["type"] == "correspondence_ping" and wait_for_correspondence_ping:
                    correspondence_queue.put("")

                wait_for_correspondence_ping = False
                while (busy_processes + queued_processes) < max_games:
                    game_id = correspondence_queue.get()
                    # stop checking in on games if we have checked in on all games since the last correspondence_ping
                    if not game_id:
                        wait_for_correspondence_ping = True
                        break
                    else:
                        busy_processes += 1
                        logger.info("--- Process Used. Total Queued: {}. Total Used: {}".format(queued_processes, busy_processes))
                        pool.apply_async(play_game, [li, game_id, control_queue, engine_factory, user_profile, config, challenge_queue, correspondence_queue])

=======
                pool.apply_async(play_game, [li, game_id, control_queue, engine_factory, user_profile, config, challenge_queue, logging_queue, game_logging_configurer, logging_level])
>>>>>>> ff804dce
            while ((queued_processes + busy_processes) < max_games and challenge_queue):  # keep processing the queue until empty or max_games is reached
                chlng = challenge_queue.pop(0)
                try:
                    logger.info("    Accept {}".format(chlng))
                    queued_processes += 1
                    li.accept_challenge(chlng.id)
                    logger.info("--- Process Queue. Total Queued: {}. Total Used: {}".format(queued_processes, busy_processes))
                except (HTTPError, ReadTimeout) as exception:
                    if isinstance(exception, HTTPError) and exception.response.status_code == 404:  # ignore missing challenge
                        logger.info("    Skip missing {}".format(chlng))
                    queued_processes -= 1

            control_queue.task_done()

    logger.info("Terminated")
    control_stream.terminate()
    control_stream.join()
<<<<<<< HEAD
    correspondence_pinger.terminate()
    correspondence_pinger.join()


ponder_results = {}


@backoff.on_exception(backoff.expo, BaseException, max_time=600, giveup=is_final)
def play_game(li, game_id, control_queue, engine_factory, user_profile, config, challenge_queue, correspondence_queue):
=======
    logging_listener.terminate()
    logging_listener.join()


@backoff.on_exception(backoff.expo, BaseException, max_time=600, giveup=is_final)
def play_game(li, game_id, control_queue, engine_factory, user_profile, config, challenge_queue, logging_queue, logging_configurer, logging_level):
    logging_configurer(logging_queue, logging_level)
    logger = logging.getLogger(__name__)

>>>>>>> ff804dce
    response = li.get_game_stream(game_id)
    lines = response.iter_lines()

    # Initial response of stream will be the full game info. Store it
    initial_state = json.loads(next(lines).decode('utf-8'))
    game = model.Game(initial_state, user_profile["username"], li.baseUrl, config.get("abort_time", 20))
    engine = engine_factory()
    engine.get_opponent_info(game)
    conversation = Conversation(game, engine, li, __version__, challenge_queue)

    logger.info("+++ {}".format(game))

    is_correspondence = game.perf_name == "Correspondence"
    correspondence_config = config.get("correspondence", {}) or {}
    correspondence_move_time = correspondence_config.get("move_time", 60) * 1000

    engine_cfg = config["engine"]
<<<<<<< HEAD
    is_uci = engine_cfg["protocol"] == "uci"
    is_uci_ponder = is_uci and (correspondence_config.get("uci_ponder", False) if is_correspondence else engine_cfg.get("uci_ponder", False))
=======
    can_ponder = engine_cfg.get("uci_ponder", False) or engine_cfg.get('ponder', False)
>>>>>>> ff804dce
    move_overhead = config.get("move_overhead", 1000)
    delay_seconds = config.get("rate_limiting_delay", 0)/1000
    polyglot_cfg = engine_cfg.get("polyglot", {})

    first_move = True
    correspondence_disconnect_time = 0
    while not terminated:
        try:
            if first_move:
                upd = game.state
                first_move = False
            else:
                binary_chunk = next(lines)
                upd = json.loads(binary_chunk.decode('utf-8')) if binary_chunk else None

            u_type = upd["type"] if upd else "ping"
            if u_type == "chatLine":
                conversation.react(ChatLine(upd), game)
            elif u_type == "gameState":
                game.state = upd
                board = setup_board(game)
                if not is_game_over(game) and is_engine_move(game, board):
                    start_time = time.perf_counter_ns()
                    fake_thinking(config, board, game)
                    print_move_number(board)
                    correspondence_disconnect_time = correspondence_config.get("disconnect_time", 300)

                    best_move = get_book_move(board, polyglot_cfg)
                    if best_move is None:
                        if len(board.move_stack) < 2:
<<<<<<< HEAD
                            best_move = choose_first_move(engine, board, is_uci_ponder)
                        elif is_correspondence:
                            best_move = choose_move_time(engine, board, correspondence_move_time, is_uci_ponder)
=======
                            best_move = choose_first_move(engine, board, can_ponder)
>>>>>>> ff804dce
                        else:
                            best_move = choose_move(engine, board, game, can_ponder, start_time, move_overhead)
                    li.make_move(game.id, best_move)
<<<<<<< HEAD
                elif not game.state.get("moves"):
                    correspondence_disconnect_time = correspondence_config.get("disconnect_time", 300)
=======
                    time.sleep(delay_seconds)
>>>>>>> ff804dce

                wb = 'w' if board.turn == chess.WHITE else 'b'
                game.ping(config.get("abort_time", 20), (upd[f"{wb}time"] + upd[f"{wb}inc"]) / 1000 + 60, correspondence_disconnect_time)
            elif u_type == "ping":
                if is_correspondence and not is_engine_move(game, board) and game.should_disconnect_now():
                    break
                elif game.should_abort_now():
                    logger.info("    Aborting {} by lack of activity".format(game.url()))
                    li.abort(game.id)
                    break
                elif game.should_terminate_now():
                    logger.info("    Terminating {} by lack of activity".format(game.url()))
                    if game.is_abortable():
                        li.abort(game.id)
                    break
        except (HTTPError, ReadTimeout, RemoteDisconnected, ChunkedEncodingError, ConnectionError, ProtocolError):
            if game.id not in (ongoing_game["gameId"] for ongoing_game in li.get_ongoing_games()):
                break
        except StopIteration:
            break

    engine.stop()
    engine.quit()

    if is_correspondence and not is_game_over(game):
        logger.info("--- Disconnecting from {}".format(game.url()))
        correspondence_queue.put(game_id)
    else:
        logger.info("--- {} Game over".format(game.url()))

    control_queue.put_nowait({"type": "local_game_done"})


def choose_move_time(engine, board, search_time, ponder):
    logger.info("Searching for time {}".format(search_time))
    return engine.search_for(board, search_time, ponder)


def choose_first_move(engine, board, ponder):
    # need to hardcode first movetime (10000 ms) since Lichess has 30 sec limit.
    search_time = 10000
    return choose_move_time(engine, board, search_time, ponder)


def get_book_move(board, polyglot_cfg):
    if not polyglot_cfg.get("enabled") or len(board.move_stack) > polyglot_cfg.get("max_depth", 8) * 2 - 1:
        return None

    book_config = polyglot_cfg.get("book", {})

    if board.uci_variant == "chess":
        books = book_config["standard"]
    else:
        if book_config.get("{}".format(board.uci_variant)):
            books = book_config["{}".format(board.uci_variant)]
        else:
            return None

    if isinstance(books, str):
        books = [books]

    for book in books:
        with chess.polyglot.open_reader(book) as reader:
            try:
                selection = polyglot_cfg.get("selection", "weighted_random")
                if selection == "weighted_random":
                    move = reader.weighted_choice(board).move
                elif selection == "uniform_random":
                    move = reader.choice(board, minimum_weight=polyglot_cfg.get("min_weight", 1)).move
                elif selection == "best_move":
                    move = reader.find(board, minimum_weight=polyglot_cfg.get("min_weight", 1)).move
            except IndexError:
                # python-chess raises "IndexError" if no entries found
                move = None

        if move is not None:
            logger.info("Got move {} from book {}".format(move, book))
            return move

    return None


def choose_move(engine, board, game, ponder, start_time, move_overhead):
    wtime = game.state["wtime"]
    btime = game.state["btime"]
    pre_move_time = int((time.perf_counter_ns() - start_time) / 1000000)
    if board.turn == chess.WHITE:
        wtime = max(0, wtime - move_overhead - pre_move_time)
    else:
        btime = max(0, btime - move_overhead - pre_move_time)

    logger.info("Searching for wtime {} btime {}".format(wtime, btime))
    return engine.search_with_ponder(board, wtime, btime, game.state["winc"], game.state["binc"], ponder)


def fake_thinking(config, board, game):
    if config.get("fake_think_time") and len(board.move_stack) > 9:
        delay = min(game.clock_initial, game.my_remaining_seconds()) * 0.015
        accel = 1 - max(0, min(100, len(board.move_stack) - 20)) / 150
        sleep = min(5, delay * accel)
        time.sleep(sleep)


def print_move_number(board):
    logger.info("")
    logger.info("move: {}".format(len(board.move_stack) // 2 + 1))


def setup_board(game):
    if game.variant_name.lower() == "chess960":
        board = chess.Board(game.initial_fen, chess960=True)
    elif game.variant_name == "From Position":
        board = chess.Board(game.initial_fen)
    else:
        VariantBoard = find_variant(game.variant_name)
        board = VariantBoard()

    for move in game.state["moves"].split():
        try:
            board.push_uci(move)
        except ValueError as e:
            logger.debug('Ignoring illegal move {} on board {} ({})'.format(move, board.fen(), e))

    return board


def is_engine_move(game, board):
    return game.is_white == (board.turn == chess.WHITE)


def is_game_over(game):
    return game.state["status"] != "started"


def intro():
    return r"""
    .   _/|
    .  // o\
    .  || ._)  lichess-bot %s
    .  //__\
    .  )___(   Play on Lichess with a bot
    """ % __version__


if __name__ == "__main__":
    parser = argparse.ArgumentParser(description='Play on Lichess with a bot')
    parser.add_argument('-u', action='store_true', help='Add this flag to upgrade your account to a bot account.')
    parser.add_argument('-v', action='store_true', help='Verbose output. Changes log level from INFO to DEBUG.')
    parser.add_argument('--config', help='Specify a configuration file (defaults to ./config.yml)')
    parser.add_argument('-l', '--logfile', help="Log file to append logs to.", default=None)
    args = parser.parse_args()

    logging_level = logging.DEBUG if args.v else logging.INFO
    logging.basicConfig(level=logging_level, filename=args.logfile,
                        format="%(asctime)-15s: %(message)s")
    enable_color_logging(debug_lvl=logging_level)
    logger.info(intro())
    CONFIG = load_config(args.config or "./config.yml")
    li = lichess.Lichess(CONFIG["token"], CONFIG["url"], __version__)

    user_profile = li.get_profile()
    username = user_profile["username"]
    is_bot = user_profile.get("title") == "BOT"
    logger.info("Welcome {}!".format(username))

    if args.u and not is_bot:
        is_bot = upgrade_account(li)

    if is_bot:
        engine_factory = partial(engine_wrapper.create_engine, CONFIG)
        start(li, user_profile, engine_factory, CONFIG, logging_level, args.logfile)
    else:
        logger.error("{} is not a bot account. Please upgrade it to a bot account!".format(user_profile["username"]))<|MERGE_RESOLUTION|>--- conflicted
+++ resolved
@@ -66,15 +66,12 @@
             pass
 
 
-<<<<<<< HEAD
 def do_correspondence_ping(control_queue, period):
     while not terminated:
         time.sleep(period)
         control_queue.put_nowait({"type": "correspondence_ping"})
 
 
-def start(li, user_profile, engine_factory, config):
-=======
 def listener_configurer(level, filename):
     logging.basicConfig(level=level, filename=filename,
                         format="%(asctime)-15s: %(message)s")
@@ -101,7 +98,6 @@
 
 
 def start(li, user_profile, engine_factory, config, logging_level, log_filename):
->>>>>>> ff804dce
     challenge_config = config["challenge"]
     max_games = challenge_config.get("concurrency", 1)
     logger.info("You're now connected to {} and awaiting challenges.".format(config["url"]))
@@ -110,8 +106,8 @@
     control_queue = manager.Queue()
     control_stream = multiprocessing.Process(target=watch_control_stream, args=[control_queue, li])
     control_stream.start()
-    correspondence_config = config.get("correspondence", {}) or {}
-    correspondence_checkin_period = correspondence_config.get("checkin_period", 600)
+    correspondence_cfg = config.get("correspondence", {}) or {}
+    correspondence_checkin_period = correspondence_cfg.get("checkin_period", 600)
     correspondence_pinger = multiprocessing.Process(target=do_correspondence_ping, args=[control_queue, correspondence_checkin_period])
     correspondence_pinger.start()
     correspondence_queue = manager.Queue()
@@ -169,8 +165,7 @@
                 busy_processes += 1
                 logger.info("--- Process Used. Total Queued: {}. Total Used: {}".format(queued_processes, busy_processes))
                 game_id = event["game"]["id"]
-<<<<<<< HEAD
-                pool.apply_async(play_game, [li, game_id, control_queue, engine_factory, user_profile, config, challenge_queue, correspondence_queue])
+                pool.apply_async(play_game, [li, game_id, control_queue, engine_factory, user_profile, config, challenge_queue, logging_queue, correspondence_queue, game_logging_configurer, logging_level])
 
             if event["type"] == "correspondence_ping" or (event["type"] == "local_game_done" and not wait_for_correspondence_ping):
                 if event["type"] == "correspondence_ping" and wait_for_correspondence_ping:
@@ -186,11 +181,8 @@
                     else:
                         busy_processes += 1
                         logger.info("--- Process Used. Total Queued: {}. Total Used: {}".format(queued_processes, busy_processes))
-                        pool.apply_async(play_game, [li, game_id, control_queue, engine_factory, user_profile, config, challenge_queue, correspondence_queue])
-
-=======
-                pool.apply_async(play_game, [li, game_id, control_queue, engine_factory, user_profile, config, challenge_queue, logging_queue, game_logging_configurer, logging_level])
->>>>>>> ff804dce
+                        pool.apply_async(play_game, [li, game_id, control_queue, engine_factory, user_profile, config, challenge_queue, correspondence_queue, logging_queue, game_logging_configurer, logging_level])
+
             while ((queued_processes + busy_processes) < max_games and challenge_queue):  # keep processing the queue until empty or max_games is reached
                 chlng = challenge_queue.pop(0)
                 try:
@@ -208,27 +200,17 @@
     logger.info("Terminated")
     control_stream.terminate()
     control_stream.join()
-<<<<<<< HEAD
     correspondence_pinger.terminate()
     correspondence_pinger.join()
-
-
-ponder_results = {}
-
-
-@backoff.on_exception(backoff.expo, BaseException, max_time=600, giveup=is_final)
-def play_game(li, game_id, control_queue, engine_factory, user_profile, config, challenge_queue, correspondence_queue):
-=======
     logging_listener.terminate()
     logging_listener.join()
 
 
 @backoff.on_exception(backoff.expo, BaseException, max_time=600, giveup=is_final)
-def play_game(li, game_id, control_queue, engine_factory, user_profile, config, challenge_queue, logging_queue, logging_configurer, logging_level):
+def play_game(li, game_id, control_queue, engine_factory, user_profile, config, challenge_queue, correspondence_queue, logging_queue, logging_configurer, logging_level):
     logging_configurer(logging_queue, logging_level)
     logger = logging.getLogger(__name__)
 
->>>>>>> ff804dce
     response = li.get_game_stream(game_id)
     lines = response.iter_lines()
 
@@ -242,16 +224,12 @@
     logger.info("+++ {}".format(game))
 
     is_correspondence = game.perf_name == "Correspondence"
-    correspondence_config = config.get("correspondence", {}) or {}
-    correspondence_move_time = correspondence_config.get("move_time", 60) * 1000
+    correspondence_cfg = config.get("correspondence", {}) or {}
+    correspondence_move_time = correspondence_cfg.get("move_time", 60) * 1000
 
     engine_cfg = config["engine"]
-<<<<<<< HEAD
-    is_uci = engine_cfg["protocol"] == "uci"
-    is_uci_ponder = is_uci and (correspondence_config.get("uci_ponder", False) if is_correspondence else engine_cfg.get("uci_ponder", False))
-=======
-    can_ponder = engine_cfg.get("uci_ponder", False) or engine_cfg.get('ponder', False)
->>>>>>> ff804dce
+    ponder_cfg = correspondence_cfg if is_correspondence else engine_cfg
+    can_ponder = ponder_cfg.get("uci_ponder", False) or ponder_cfg.get('ponder', False)
     move_overhead = config.get("move_overhead", 1000)
     delay_seconds = config.get("rate_limiting_delay", 0)/1000
     polyglot_cfg = engine_cfg.get("polyglot", {})
@@ -277,27 +255,20 @@
                     start_time = time.perf_counter_ns()
                     fake_thinking(config, board, game)
                     print_move_number(board)
-                    correspondence_disconnect_time = correspondence_config.get("disconnect_time", 300)
+                    correspondence_disconnect_time = correspondence_cfg.get("disconnect_time", 300)
 
                     best_move = get_book_move(board, polyglot_cfg)
                     if best_move is None:
                         if len(board.move_stack) < 2:
-<<<<<<< HEAD
-                            best_move = choose_first_move(engine, board, is_uci_ponder)
+                            best_move = choose_first_move(engine, board, can_ponder)
                         elif is_correspondence:
-                            best_move = choose_move_time(engine, board, correspondence_move_time, is_uci_ponder)
-=======
-                            best_move = choose_first_move(engine, board, can_ponder)
->>>>>>> ff804dce
+                            best_move = choose_move_time(engine, board, correspondence_move_time, can_ponder)
                         else:
                             best_move = choose_move(engine, board, game, can_ponder, start_time, move_overhead)
                     li.make_move(game.id, best_move)
-<<<<<<< HEAD
+                    time.sleep(delay_seconds)
                 elif not game.state.get("moves"):
-                    correspondence_disconnect_time = correspondence_config.get("disconnect_time", 300)
-=======
-                    time.sleep(delay_seconds)
->>>>>>> ff804dce
+                    correspondence_disconnect_time = correspondence_cfg.get("disconnect_time", 300)
 
                 wb = 'w' if board.turn == chess.WHITE else 'b'
                 game.ping(config.get("abort_time", 20), (upd[f"{wb}time"] + upd[f"{wb}inc"]) / 1000 + 60, correspondence_disconnect_time)
