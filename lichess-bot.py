import argparse
import chess
import chess.pgn
import chess.syzygy
import chess.gaviota
from chess.variant import find_variant
import chess.polyglot
import engine_wrapper
import model
import matchmaking
import json
import lichess
import logging
import logging.handlers
import multiprocessing
import signal
import time
import backoff
import sys
import os
import io
import copy
from config import load_config
from conversation import Conversation, ChatLine
from timer import Timer
from requests.exceptions import ChunkedEncodingError, ConnectionError, HTTPError, ReadTimeout
from rich.logging import RichHandler
from collections import defaultdict
from http.client import RemoteDisconnected

logger = logging.getLogger(__name__)

__version__ = "1.2.0"

terminated = False
restart = True


def signal_handler(signal, frame):
    global terminated
    logger.debug("Recieved SIGINT. Terminating client.")
    terminated = True


signal.signal(signal.SIGINT, signal_handler)


def is_final(exception):
    return isinstance(exception, HTTPError) and exception.response.status_code < 500


def upgrade_account(li):
    if li.upgrade_to_bot_account() is None:
        return False

    logger.info("Succesfully upgraded to Bot Account!")
    return True


def watch_control_stream(control_queue, li):
    while not terminated:
        try:
            response = li.get_event_stream()
            lines = response.iter_lines()
            for line in lines:
                if line:
                    event = json.loads(line.decode("utf-8"))
                    control_queue.put_nowait(event)
                else:
                    control_queue.put_nowait({"type": "ping"})
        except Exception:
            pass


def do_correspondence_ping(control_queue, period):
    while not terminated:
        time.sleep(period)
        control_queue.put_nowait({"type": "correspondence_ping"})


def logging_configurer(level, filename):
    console_handler = RichHandler()
    console_formatter = logging.Formatter("%(message)s")
    console_handler.setFormatter(console_formatter)
    all_handlers = [console_handler]

    if filename:
        file_handler = logging.FileHandler(filename, delay=True)
        FORMAT = "%(asctime)s %(name)s %(levelname)s %(message)s"
        file_formatter = logging.Formatter(FORMAT)
        file_handler.setFormatter(file_formatter)
        all_handlers.append(file_handler)

    logging.basicConfig(level=level,
                        handlers=all_handlers,
                        force=True)


def logging_listener_proc(queue, configurer, level, log_filename):
    configurer(level, log_filename)
    logger = logging.getLogger()
    while not terminated:
        try:
            logger.handle(queue.get())
        except Exception:
            pass


def game_logging_configurer(queue, level):
    if sys.platform == "win32":
        h = logging.handlers.QueueHandler(queue)
        root = logging.getLogger()
        root.handlers.clear()
        root.addHandler(h)
        root.setLevel(level)


def game_error_handler(error):
    logger.exception("Game ended due to error:", exc_info=error)


def start(li, user_profile, config, logging_level, log_filename, one_game=False):
    logger.info(f"You're now connected to {config['url']} and awaiting challenges.")
    manager = multiprocessing.Manager()
    challenge_queue = manager.list()
    control_queue = manager.Queue()
    control_stream = multiprocessing.Process(target=watch_control_stream, args=[control_queue, li])
    control_stream.start()
    correspondence_cfg = config.get("correspondence") or {}
    correspondence_checkin_period = correspondence_cfg.get("checkin_period", 600)
    correspondence_pinger = multiprocessing.Process(target=do_correspondence_ping,
                                                    args=[control_queue,
                                                          correspondence_checkin_period])
    correspondence_pinger.start()
    correspondence_queue = manager.Queue()
    correspondence_queue.put("")

    logging_queue = manager.Queue()
    logging_listener = multiprocessing.Process(target=logging_listener_proc,
                                               args=(logging_queue,
                                                     logging_configurer,
                                                     logging_level,
                                                     log_filename))
    logging_listener.start()

    try:
        lichess_bot_main(li,
                         user_profile,
                         config,
                         logging_level,
                         log_filename,
                         challenge_queue,
                         control_queue,
                         correspondence_queue,
                         logging_queue,
                         one_game)
    finally:
        control_stream.terminate()
        control_stream.join()
        correspondence_pinger.terminate()
        correspondence_pinger.join()
        logging_listener.terminate()
        logging_listener.join()


def lichess_bot_main(li,
                     user_profile,
                     config,
                     logging_level,
                     log_filename,
                     challenge_queue,
                     control_queue,
                     correspondence_queue,
                     logging_queue,
                     one_game):
    global restart, terminated
    busy_processes = 0
    queued_processes = 0

    def log_proc_count(change, queued, used):
        symbol = "+++" if change == "Freed" else "---"
        logger.info(f"{symbol} Process {change}. Total Queued: {queued}. Total Used: {used}")

    challenge_config = config["challenge"]
    max_games = challenge_config.get("concurrency", 1)

    wait_for_correspondence_ping = False
    startup_correspondence_games = [game["gameId"]
                                    for game in li.get_ongoing_games()
                                    if game["perf"] == "correspondence"]

    last_check_online_time = Timer(60 * 60)  # one hour interval
    matchmaker = matchmaking.Matchmaking(li, config, user_profile)

    play_game_args = [li,
                      None,  # will hold the game id
                      control_queue,
                      user_profile,
                      config,
                      challenge_queue,
                      correspondence_queue,
                      logging_queue,
                      game_logging_configurer,
                      logging_level]

    with multiprocessing.pool.Pool(max_games + 1) as pool:
        while not terminated:
            try:
                event = control_queue.get()
                if event.get("type") != "ping":
                    logger.debug(f"Event: {event}")
            except InterruptedError:
                continue

            if event.get("type") is None:
                logger.warning("Unable to handle response from lichess.org:")
                logger.warning(event)
                if event.get("error") == "Missing scope":
                    logger.warning('Please check that the API access token for your bot has the scope "Play games '
                                   'with the bot API".')
                continue

            if event["type"] == "terminated":
                break
            elif event["type"] == "local_game_done":
                busy_processes -= 1
                matchmaker.last_game_ended_delay.reset()
                log_proc_count("Freed", queued_processes, busy_processes)
                if one_game:
                    break
            elif event["type"] == "challenge":
                chlng = model.Challenge(event["challenge"], user_profile)
                is_supported, decline_reason = chlng.is_supported(challenge_config)
                if is_supported:
                    challenge_queue.append(chlng)
                    if challenge_config.get("sort_by", "best") == "best":
                        list_c = list(challenge_queue)
                        list_c.sort(key=lambda c: -c.score())
                        challenge_queue = list_c
                elif chlng.id != matchmaker.challenge_id:
                    li.decline_challenge(chlng.id, reason=decline_reason)
            elif event["type"] == "challengeDeclined":
                matchmaker.declined_challenge(event)
            elif event["type"] == "gameStart":
                game_id = event["game"]["id"]
                if matchmaker.challenge_id == game_id:
                    matchmaker.challenge_id = None
                if game_id in startup_correspondence_games:
                    logger.info(f'--- Enqueue {config["url"] + game_id}')
                    correspondence_queue.put(game_id)
                    startup_correspondence_games.remove(game_id)
                else:
                    if queued_processes > 0:
                        queued_processes -= 1
                    busy_processes += 1
                    log_proc_count("Used", queued_processes, busy_processes)
                    play_game_args[1] = game_id
                    pool.apply_async(play_game,
                                     play_game_args,
                                     error_callback=game_error_handler)

            is_correspondence_ping = event["type"] == "correspondence_ping"
            is_local_game_done = event["type"] == "local_game_done"
            if (is_correspondence_ping or (is_local_game_done and not wait_for_correspondence_ping)) and not challenge_queue:
                if is_correspondence_ping and wait_for_correspondence_ping:
                    correspondence_queue.put("")

                wait_for_correspondence_ping = False
                while (busy_processes + queued_processes) < max_games:
                    game_id = correspondence_queue.get()
                    # Stop checking in on games if we have checked in on all
                    # games since the last correspondence_ping.
                    if not game_id:
                        if is_correspondence_ping and not correspondence_queue.empty():
                            correspondence_queue.put("")
                        else:
                            wait_for_correspondence_ping = True
                            break
                    else:
                        busy_processes += 1
                        log_proc_count("Used", queued_processes, busy_processes)
                        play_game_args[1] = game_id
                        pool.apply_async(play_game,
                                         play_game_args,
                                         error_callback=game_error_handler)

            # Keep processing the queue until empty or max_games is reached.
            while (queued_processes + busy_processes) < max_games and challenge_queue:
                chlng = challenge_queue.pop(0)
                if chlng.from_self:
                    continue
                try:
                    logger.info(f"Accept {chlng}")
                    queued_processes += 1
                    li.accept_challenge(chlng.id)
                    log_proc_count("Queued", queued_processes, busy_processes)
                except (HTTPError, ReadTimeout) as exception:
                    if isinstance(exception, HTTPError) and exception.response.status_code == 404:
                        logger.info(f"Skip missing {chlng}")
                    queued_processes -= 1

            if (queued_processes + busy_processes < 1
                    and not challenge_queue
                    and matchmaker.should_create_challenge()):
                logger.info("Challenging a random bot")
                matchmaker.challenge()

            if last_check_online_time.is_expired():
                if not li.is_online(user_profile["id"]):
<<<<<<< HEAD
                    logger.info("Will restart lichess-bot")
                    restart = True
                    terminated = True
                last_check_online_time = time.time()
=======
                    logger.info("Will reset connection with lichess")
                    li.reset_connection()
                last_check_online_time.reset()
>>>>>>> 121ee0ab

            control_queue.task_done()

    logger.info("Terminated")


@backoff.on_exception(backoff.expo, BaseException, max_time=600, giveup=is_final)
def play_game(li,
              game_id,
              control_queue,
              user_profile,
              config,
              challenge_queue,
              correspondence_queue,
              logging_queue,
              game_logging_configurer,
              logging_level):

    game_logging_configurer(logging_queue, logging_level)
    logger = logging.getLogger(__name__)

    response = li.get_game_stream(game_id)
    lines = response.iter_lines()

    # Initial response of stream will be the full game info. Store it
    initial_state = json.loads(next(lines).decode("utf-8"))
    logger.debug(f"Initial state: {initial_state}")
    abort_time = config.get("abort_time", 20)
    game = model.Game(initial_state, user_profile["username"], li.baseUrl, abort_time)

    engine = engine_wrapper.create_engine(config)
    engine.get_opponent_info(game)
    conversation = Conversation(game, engine, li, __version__, challenge_queue)

    logger.info(f"+++ {game}")

    is_correspondence = game.perf_name == "Correspondence"
    correspondence_cfg = config.get("correspondence") or {}
    correspondence_move_time = correspondence_cfg.get("move_time", 60) * 1000
    correspondence_disconnect_time = correspondence_cfg.get("disconnect_time", 300)

    engine_cfg = config["engine"]
    ponder_cfg = correspondence_cfg if is_correspondence else engine_cfg
    can_ponder = ponder_cfg.get("uci_ponder", False) or ponder_cfg.get("ponder", False)
    move_overhead = config.get("move_overhead", 1000)
    delay_seconds = config.get("rate_limiting_delay", 0)/1000

    greeting_cfg = config.get("greeting") or {}
    keyword_map = defaultdict(str, me=game.me.name, opponent=game.opponent.name)
    hello = get_greeting("hello", greeting_cfg, keyword_map)
    goodbye = get_greeting("goodbye", greeting_cfg, keyword_map)
    hello_spectators = get_greeting("hello_spectators", greeting_cfg, keyword_map)
    goodbye_spectators = get_greeting("goodbye_spectators", greeting_cfg, keyword_map)

    disconnect_time = correspondence_disconnect_time if not game.state.get("moves") else 0
    prior_game = None
    upd = game.state
    while not terminated:
        move_attempted = False
        try:
            upd = upd or next_update(lines)
            u_type = upd["type"] if upd else "ping"
            if u_type == "chatLine":
                conversation.react(ChatLine(upd), game)
            elif u_type == "gameState":
                game.state = upd
                board = setup_board(game)
                if not is_game_over(game) and is_engine_move(game, prior_game, board):
                    disconnect_time = correspondence_disconnect_time
                    say_hello(conversation, hello, hello_spectators, board)
                    start_time = time.perf_counter_ns()
                    fake_thinking(config, board, game)
                    print_move_number(board)
                    move_attempted = True
                    engine.play_move(board,
                                     game,
                                     li,
                                     start_time,
                                     move_overhead,
                                     can_ponder,
                                     is_correspondence,
                                     correspondence_move_time,
                                     engine_cfg)
                    time.sleep(delay_seconds)
                elif is_game_over(game):
                    engine.report_game_result(game, board)
                    tell_user_game_result(game, board)
                    conversation.send_message("player", goodbye)
                    conversation.send_message("spectator", goodbye_spectators)

                wb = "w" if board.turn == chess.WHITE else "b"
                terminate_time = (upd[f"{wb}time"] + upd[f"{wb}inc"]) / 1000 + 60
                game.ping(abort_time, terminate_time, disconnect_time)
                prior_game = copy.deepcopy(game)
            elif u_type == "ping" and should_exit_game(board, game, prior_game, li, is_correspondence):
                break
        except (HTTPError, ReadTimeout, RemoteDisconnected, ChunkedEncodingError, ConnectionError, StopIteration) as e:
            stopped = isinstance(e, StopIteration)
            is_ongoing = game.id in (ongoing_game["gameId"] for ongoing_game in li.get_ongoing_games())
            if stopped or (not move_attempted and not is_ongoing):
                break
        finally:
            upd = None

    engine.stop()
    engine.quit()

    try_print_pgn_game_record(li, config, game, board, engine)
    final_queue_entries(control_queue, correspondence_queue, game, is_correspondence)


def get_greeting(greeting, greeting_cfg, keyword_map):
    return str(greeting_cfg.get(greeting) or "").format_map(keyword_map)


def say_hello(conversation, hello, hello_spectators, board):
    if len(board.move_stack) < 2:
        conversation.send_message("player", hello)
        conversation.send_message("spectator", hello_spectators)


def fake_thinking(config, board, game):
    if config.get("fake_think_time") and len(board.move_stack) > 9:
        delay = min(game.clock_initial, game.my_remaining_seconds()) * 0.015
        accel = 1 - max(0, min(100, len(board.move_stack) - 20)) / 150
        sleep = min(5, delay * accel)
        time.sleep(sleep)


def print_move_number(board):
    logger.info("")
    logger.info(f"move: {len(board.move_stack) // 2 + 1}")


def next_update(lines):
    binary_chunk = next(lines)
    upd = json.loads(binary_chunk.decode("utf-8")) if binary_chunk else None
    if upd:
        logger.debug(f"Game state: {upd}")
    return upd


def setup_board(game):
    if game.variant_name.lower() == "chess960":
        board = chess.Board(game.initial_fen, chess960=True)
    elif game.variant_name == "From Position":
        board = chess.Board(game.initial_fen)
    else:
        VariantBoard = find_variant(game.variant_name)
        board = VariantBoard()

    for move in game.state["moves"].split():
        try:
            board.push_uci(move)
        except ValueError:
            logger.exception(f"Ignoring illegal move {move} on board {board.fen()}")

    return board


def is_engine_move(game, prior_game, board):
    return game_changed(game, prior_game) and game.is_white == (board.turn == chess.WHITE)


def is_game_over(game):
    return game.state["status"] != "started"


def should_exit_game(board, game, prior_game, li, is_correspondence):
    if (is_correspondence
            and not is_engine_move(game, prior_game, board)
            and game.should_disconnect_now()):
        return True
    elif game.should_abort_now():
        logger.info(f"Aborting {game.url()} by lack of activity")
        li.abort(game.id)
        return True
    elif game.should_terminate_now():
        logger.info(f"Terminating {game.url()} by lack of activity")
        if game.is_abortable():
            li.abort(game.id)
        return True
    else:
        return False


def final_queue_entries(control_queue, correspondence_queue, game, is_correspondence):
    if is_correspondence and not is_game_over(game):
        logger.info(f"--- Disconnecting from {game.url()}")
        correspondence_queue.put(game.id)
    else:
        logger.info(f"--- {game.url()} Game over")

    control_queue.put_nowait({"type": "local_game_done"})


def game_changed(current_game, prior_game):
    if prior_game is None:
        return True

    return current_game.state["moves"] != prior_game.state["moves"]


def tell_user_game_result(game, board):
    winner = game.state.get("winner")
    termination = game.state.get("status")

    winning_name = game.white.name if winner == "white" else game.black.name
    losing_name = game.white.name if winner == "black" else game.black.name

    if winner is not None:
        logger.info(f"{winning_name} won!")
    elif termination == engine_wrapper.Termination.DRAW:
        logger.info("Game ended in draw.")
    else:
        logger.info("Game adjourned.")

    simple_endings = {engine_wrapper.Termination.MATE: "Game won by checkmate.",
                      engine_wrapper.Termination.TIMEOUT: f"{losing_name} forfeited on time.",
                      engine_wrapper.Termination.RESIGN: f"{losing_name} resigned.",
                      engine_wrapper.Termination.ABORT: "Game aborted."}

    if termination in simple_endings:
        logger.info(simple_endings[termination])
    elif termination == engine_wrapper.Termination.DRAW:
        if board.is_fifty_moves():
            logger.info("Game drawn by 50-move rule.")
        elif board.is_repetition():
            logger.info("Game drawn by threefold repetition.")
        else:
            logger.info("Game drawn by agreement.")
    elif termination:
        logger.info(f"Game ended by {termination}")


def try_print_pgn_game_record(li, config, game, board, engine):
    try:
        print_pgn_game_record(li, config, game, board, engine)
    except Exception:
        logger.exception("Error writing game record:")


def print_pgn_game_record(li, config, game, board, engine):
    game_directory = config.get("pgn_directory")
    if not game_directory:
        return

    try:
        os.mkdir(game_directory)
    except FileExistsError:
        pass

    game_file_name = f"{game.white.name} vs {game.black.name} - {game.id}.pgn"
    game_file_name = "".join(c for c in game_file_name if c not in '<>:"/\\|?*')
    game_path = os.path.join(game_directory, game_file_name)

    lichess_game_record = chess.pgn.read_game(io.StringIO(li.get_game_pgn(game.id)))
    try:
        # Recall previously written PGN file to retain engine evaluations.
        with open(game_path) as game_data:
            game_record = chess.pgn.read_game(game_data)
        game_record.headers.update(lichess_game_record.headers)
    except FileNotFoundError:
        game_record = lichess_game_record

    current_node = game_record.game()
    lichess_node = lichess_game_record.game()
    for index, move in enumerate(board.move_stack):
        if current_node.is_end() or current_node.next().move != move:
            current_node = current_node.add_main_variation(move)
        else:
            current_node = current_node.next()

        if not lichess_node.is_end():
            lichess_node = lichess_node.next()
            current_node.set_clock(lichess_node.clock())
            if current_node.comment != lichess_node.comment:
                current_node.comment = f"{current_node.comment} {lichess_node.comment}".strip()

        commentary = engine.comment_for_board_index(index)
        pv_node = current_node.parent.add_line(commentary["pv"]) if "pv" in commentary else current_node
        pv_node.set_eval(commentary.get("score"), commentary.get("depth"))

    with open(game_path, "w") as game_record_destination:
        pgn_writer = chess.pgn.FileExporter(game_record_destination)
        game_record.accept(pgn_writer)


def intro():
    return fr"""
    .   _/|
    .  // o\
    .  || ._)  lichess-bot {__version__}
    .  //__\
    .  )___(   Play on Lichess with a bot
    """


def start_lichess_bot():
    parser = argparse.ArgumentParser(description="Play on Lichess with a bot")
    parser.add_argument("-u", action="store_true", help="Upgrade your account to a bot account.")
    parser.add_argument("-v", action="store_true", help="Make output more verbose. Include all communication with lichess.")
    parser.add_argument("--config", help="Specify a configuration file (defaults to ./config.yml).")
    parser.add_argument("-l", "--logfile", help="Record all console output to a log file.", default=None)
    args = parser.parse_args()

    logging_level = logging.DEBUG if args.v else logging.INFO
    logging_configurer(logging_level, args.logfile)
    logger.info(intro(), extra={"highlighter": None})
    CONFIG = load_config(args.config or "./config.yml")
    li = lichess.Lichess(CONFIG["token"], CONFIG["url"], __version__, logging_level)

    user_profile = li.get_profile()
    username = user_profile["username"]
    is_bot = user_profile.get("title") == "BOT"
    logger.info(f"Welcome {username}!")

    if args.u and not is_bot:
        is_bot = upgrade_account(li)

    if is_bot:
        start(li, user_profile, CONFIG, logging_level, args.logfile)
    else:
        logger.error(f"{username} is not a bot account. Please upgrade it to a bot account!")


if __name__ == "__main__":
    try:
        while restart:
            restart = False
            terminated = False
            start_lichess_bot()
            time.sleep(10 if restart else 0)
    except Exception:
        logger.exception("Quitting lichess-bot due to an error:")<|MERGE_RESOLUTION|>--- conflicted
+++ resolved
@@ -307,16 +307,10 @@
 
             if last_check_online_time.is_expired():
                 if not li.is_online(user_profile["id"]):
-<<<<<<< HEAD
                     logger.info("Will restart lichess-bot")
                     restart = True
                     terminated = True
-                last_check_online_time = time.time()
-=======
-                    logger.info("Will reset connection with lichess")
-                    li.reset_connection()
                 last_check_online_time.reset()
->>>>>>> 121ee0ab
 
             control_queue.task_done()
 
