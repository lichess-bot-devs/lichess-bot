import argparse
import chess
from chess.variant import find_variant
import chess.polyglot
import engine_wrapper
import model
import json
import lichess
import logging
import logging.handlers
import multiprocessing
import logging_pool
import signal
import time
import backoff
import sys
import random
from config import load_config
from conversation import Conversation, ChatLine
from functools import partial
from requests.exceptions import ChunkedEncodingError, ConnectionError, HTTPError, ReadTimeout
from urllib3.exceptions import ProtocolError
from ColorLogger import enable_color_logging

logger = logging.getLogger(__name__)

from http.client import RemoteDisconnected

__version__ = "1.2.0"

terminated = False


def signal_handler(signal, frame):
    global terminated
    logger.debug("Recieved SIGINT. Terminating client.")
    terminated = True


signal.signal(signal.SIGINT, signal_handler)


def is_final(exception):
    return isinstance(exception, HTTPError) and exception.response.status_code < 500


def upgrade_account(li):
    if li.upgrade_to_bot_account() is None:
        return False

    logger.info("Succesfully upgraded to Bot Account!")
    return True


def watch_control_stream(control_queue, li):
    while not terminated:
        try:
            response = li.get_event_stream()
            lines = response.iter_lines()
            for line in lines:
                if line:
                    event = json.loads(line.decode('utf-8'))
                    control_queue.put_nowait(event)
                else:
                    control_queue.put_nowait({"type": "ping"})
        except Exception:
            pass


def do_correspondence_ping(control_queue, period):
    while not terminated:
        time.sleep(period)
        control_queue.put_nowait({"type": "correspondence_ping"})


def listener_configurer(level, filename):
    logging.basicConfig(level=level, filename=filename,
                        format="%(asctime)-15s: %(message)s")
    enable_color_logging(level)


def logging_listener_proc(queue, configurer, level, log_filename):
    configurer(level, log_filename)
    logger = logging.getLogger()
    while not terminated:
        try:
            logger.handle(queue.get())
        except Exception:
            pass


def game_logging_configurer(queue, level):
    if sys.platform == 'win32':
        h = logging.handlers.QueueHandler(queue)
        root = logging.getLogger()
        root.handlers.clear()
        root.addHandler(h)
        root.setLevel(level)


def start(li, user_profile, engine_factory, config, logging_level, log_filename):
    challenge_config = config["challenge"]
    max_games = challenge_config.get("concurrency", 1)
    logger.info("You're now connected to {} and awaiting challenges.".format(config["url"]))
    manager = multiprocessing.Manager()
    challenge_queue = manager.list()
    control_queue = manager.Queue()
    control_stream = multiprocessing.Process(target=watch_control_stream, args=[control_queue, li])
    control_stream.start()
    correspondence_cfg = config.get("correspondence", {}) or {}
    correspondence_checkin_period = correspondence_cfg.get("checkin_period", 600)
    correspondence_pinger = multiprocessing.Process(target=do_correspondence_ping, args=[control_queue, correspondence_checkin_period])
    correspondence_pinger.start()
    correspondence_queue = manager.Queue()
    correspondence_queue.put("")
    wait_for_correspondence_ping = False
    busy_processes = 0
    queued_processes = 0

    logging_queue = manager.Queue()
    logging_listener = multiprocessing.Process(target=logging_listener_proc, args=(logging_queue, listener_configurer, logging_level, log_filename))
    logging_listener.start()

    with logging_pool.LoggingPool(max_games + 1) as pool:
        while not terminated:
            try:
                event = control_queue.get()
            except InterruptedError:
                continue

            if event.get("type") is None:
                logger.warning("Unable to handle response from lichess.org:")
                logger.warning(event)
                if event.get("error") == "Missing scope":
                    logger.warning('Please check that the API access token for your bot has the scope "Play games with the bot API".')
                continue
            
            if event["type"] == "terminated":
                break
            elif event["type"] == "local_game_done":
                busy_processes -= 1
                logger.info("+++ Process Free. Total Queued: {}. Total Used: {}".format(queued_processes, busy_processes))
            elif event["type"] == "challenge":
                chlng = model.Challenge(event["challenge"])
                if chlng.is_supported(challenge_config):
                    challenge_queue.append(chlng)
                    if (challenge_config.get("sort_by", "best") == "best"):
                        list_c = list(challenge_queue)
                        list_c.sort(key=lambda c: -c.score())
                        challenge_queue = list_c
                else:
                    try:
                        reason = "generic"
                        challenge = config["challenge"]
                        if not chlng.is_supported_variant(challenge["variants"]):
                            reason = "variant"
                        if not chlng.is_supported_time_control(challenge["time_controls"], challenge.get("max_increment", 180), challenge.get("min_increment", 0), challenge.get("max_base", 315360000), challenge.get("min_base", 0)):
                            reason = "timeControl"
                        if not chlng.is_supported_mode(challenge["modes"]):
                            reason = "casual" if chlng.rated else "rated"
                        if not challenge.get("accept_bot", False) and chlng.challenger_is_bot:
                            reason = "noBot"
                        if challenge.get("only_bot", False) and not chlng.challenger_is_bot:
                            reason = "onlyBot"
                        li.decline_challenge(chlng.id, reason=reason)
                        logger.info("Decline {} for reason '{}'".format(chlng, reason))
                    except Exception:
                        pass
            elif event["type"] == "gameStart":
                if queued_processes <= 0:
                    logger.debug("Something went wrong. Game is starting and we don't have a queued process")
                else:
                    queued_processes -= 1
                busy_processes += 1
                logger.info("--- Process Used. Total Queued: {}. Total Used: {}".format(queued_processes, busy_processes))
                game_id = event["game"]["id"]
                pool.apply_async(play_game, [li, game_id, control_queue, engine_factory, user_profile, config, challenge_queue, correspondence_queue, logging_queue, game_logging_configurer, logging_level])

            if event["type"] == "correspondence_ping" or (event["type"] == "local_game_done" and not wait_for_correspondence_ping):
                if event["type"] == "correspondence_ping" and wait_for_correspondence_ping:
                    correspondence_queue.put("")

                wait_for_correspondence_ping = False
                while (busy_processes + queued_processes) < max_games:
                    game_id = correspondence_queue.get()
                    # stop checking in on games if we have checked in on all games since the last correspondence_ping
                    if not game_id:
                        wait_for_correspondence_ping = True
                        break
                    else:
                        busy_processes += 1
                        logger.info("--- Process Used. Total Queued: {}. Total Used: {}".format(queued_processes, busy_processes))
                        pool.apply_async(play_game, [li, game_id, control_queue, engine_factory, user_profile, config, challenge_queue, correspondence_queue, logging_queue, game_logging_configurer, logging_level])

            while ((queued_processes + busy_processes) < max_games and challenge_queue):  # keep processing the queue until empty or max_games is reached
                chlng = challenge_queue.pop(0)
                try:
                    logger.info("Accept {}".format(chlng))
                    queued_processes += 1
                    li.accept_challenge(chlng.id)
                    logger.info("--- Process Queue. Total Queued: {}. Total Used: {}".format(queued_processes, busy_processes))
                except (HTTPError, ReadTimeout) as exception:
                    if isinstance(exception, HTTPError) and exception.response.status_code == 404:  # ignore missing challenge
                        logger.info("Skip missing {}".format(chlng))
                    queued_processes -= 1

            control_queue.task_done()

    logger.info("Terminated")
    control_stream.terminate()
    control_stream.join()
    correspondence_pinger.terminate()
    correspondence_pinger.join()
    logging_listener.terminate()
    logging_listener.join()


@backoff.on_exception(backoff.expo, BaseException, max_time=600, giveup=is_final)
def play_game(li, game_id, control_queue, engine_factory, user_profile, config, challenge_queue, correspondence_queue, logging_queue, logging_configurer, logging_level):
    logging_configurer(logging_queue, logging_level)
    logger = logging.getLogger(__name__)

    response = li.get_game_stream(game_id)
    lines = response.iter_lines()

    # Initial response of stream will be the full game info. Store it
    initial_state = json.loads(next(lines).decode('utf-8'))
    game = model.Game(initial_state, user_profile["username"], li.baseUrl, config.get("abort_time", 20))
    engine = engine_factory()
    engine.get_opponent_info(game)
    conversation = Conversation(game, engine, li, __version__, challenge_queue)

    logger.info("+++ {}".format(game))

    is_correspondence = game.perf_name == "Correspondence"
    correspondence_cfg = config.get("correspondence", {}) or {}
    correspondence_move_time = correspondence_cfg.get("move_time", 60) * 1000

    engine_cfg = config["engine"]
    ponder_cfg = correspondence_cfg if is_correspondence else engine_cfg
    can_ponder = ponder_cfg.get("uci_ponder", False) or ponder_cfg.get('ponder', False)
    move_overhead = config.get("move_overhead", 1000)
    delay_seconds = config.get("rate_limiting_delay", 0)/1000
    polyglot_cfg = engine_cfg.get("polyglot", {})
    online_moves_cfg = engine_cfg.get("online_moves", {})

    first_move = True
    correspondence_disconnect_time = 0
    while not terminated:
        try:
            if first_move:
                upd = game.state
                first_move = False
            else:
                binary_chunk = next(lines)
                upd = json.loads(binary_chunk.decode('utf-8')) if binary_chunk else None

            u_type = upd["type"] if upd else "ping"
            if u_type == "chatLine":
                conversation.react(ChatLine(upd), game)
            elif u_type == "gameState":
                game.state = upd
                board = setup_board(game)
                if not is_game_over(game) and is_engine_move(game, board):
                    start_time = time.perf_counter_ns()
                    fake_thinking(config, board, game)
                    print_move_number(board)
                    correspondence_disconnect_time = correspondence_cfg.get("disconnect_time", 300)

                    best_move = get_book_move(board, polyglot_cfg)
<<<<<<< HEAD
                    if best_move is None:
                        best_move = get_online_move(li, board, game, online_moves_cfg)
                    if best_move is None:
=======
                    if best_move.move is None:
                        draw_offered = check_for_draw_offer(game)
>>>>>>> c02efccc
                        if len(board.move_stack) < 2:
                            best_move = choose_first_move(engine, board, draw_offered)
                        elif is_correspondence:
                            best_move = choose_move_time(engine, board, correspondence_move_time, can_ponder, draw_offered)
                        else:
                            best_move = choose_move(engine, board, game, can_ponder, draw_offered, start_time, move_overhead)
                    if best_move.resigned:
                        li.resign(game.id)
                    else:
                        li.make_move(game.id, best_move)
                    time.sleep(delay_seconds)
                elif is_game_over(game):
                    engine.report_game_result(game, board)
                elif len(board.move_stack) == 0:
                    correspondence_disconnect_time = correspondence_cfg.get("disconnect_time", 300)

                wb = 'w' if board.turn == chess.WHITE else 'b'
                game.ping(config.get("abort_time", 20), (upd[f"{wb}time"] + upd[f"{wb}inc"]) / 1000 + 60, correspondence_disconnect_time)
            elif u_type == "ping":
                if is_correspondence and not is_engine_move(game, board) and game.should_disconnect_now():
                    break
                elif game.should_abort_now():
                    logger.info("Aborting {} by lack of activity".format(game.url()))
                    li.abort(game.id)
                    break
                elif game.should_terminate_now():
                    logger.info("Terminating {} by lack of activity".format(game.url()))
                    if game.is_abortable():
                        li.abort(game.id)
                    break
        except (HTTPError, ReadTimeout, RemoteDisconnected, ChunkedEncodingError, ConnectionError, ProtocolError):
            if game.id not in (ongoing_game["gameId"] for ongoing_game in li.get_ongoing_games()):
                break
        except StopIteration:
            break

    engine.stop()
    engine.quit()

    if is_correspondence and not is_game_over(game):
        logger.info("--- Disconnecting from {}".format(game.url()))
        correspondence_queue.put(game_id)
    else:
        logger.info("--- {} Game over".format(game.url()))

    control_queue.put_nowait({"type": "local_game_done"})


def choose_move_time(engine, board, search_time, ponder, draw_offered):
    logger.info("Searching for time {}".format(search_time))
    return engine.search_for(board, search_time, ponder, draw_offered)


def choose_first_move(engine, board, draw_offered):
    # need to hardcode first movetime (10000 ms) since Lichess has 30 sec limit.
    search_time = 10000
    logger.info("Searching for time {}".format(search_time))
    return engine.first_search(board, search_time, draw_offered)


def get_book_move(board, polyglot_cfg):
    no_book_move = chess.engine.PlayResult(None, None)
    if not polyglot_cfg.get("enabled") or len(board.move_stack) > polyglot_cfg.get("max_depth", 8) * 2 - 1:
        return no_book_move

    book_config = polyglot_cfg.get("book", {})

    if board.uci_variant == "chess":
        books = book_config["standard"]
    else:
        if book_config.get("{}".format(board.uci_variant)):
            books = book_config["{}".format(board.uci_variant)]
        else:
            return no_book_move

    if isinstance(books, str):
        books = [books]

    for book in books:
        with chess.polyglot.open_reader(book) as reader:
            try:
                selection = polyglot_cfg.get("selection", "weighted_random")
                if selection == "weighted_random":
                    move = reader.weighted_choice(board).move
                elif selection == "uniform_random":
                    move = reader.choice(board, minimum_weight=polyglot_cfg.get("min_weight", 1)).move
                elif selection == "best_move":
                    move = reader.find(board, minimum_weight=polyglot_cfg.get("min_weight", 1)).move
            except IndexError:
                # python-chess raises "IndexError" if no entries found
                move = None

        if move is not None:
            logger.info("Got move {} from book {}".format(move, book))
            return chess.engine.PlayResult(move, None)

    return no_book_move


<<<<<<< HEAD
def get_chessdb_move(li, board, game, chessdb_cfg):
    wb = 'w' if board.turn == chess.WHITE else 'b'
    if not chessdb_cfg.get("enabled", False) or game.state[f"{wb}time"] < chessdb_cfg.get("min_time", 20) * 1000 or board.uci_variant != "chess":
        return None

    move = None
    quality = chessdb_cfg.get("move_quality", "good")

    try:
        if quality == "best":
            data = li.api_get(f"https://www.chessdb.cn/cdb.php?action=querypv&board={board.fen()}&json=1")
            if data["status"] == "ok":
                depth = data["depth"]
                if depth >= chessdb_cfg.get("min_depth", 20):
                    score = data["score"]
                    move = data["pv"][0]
                    logger.info("Got move {} from chessdb.cn (depth: {}, score: {})".format(move, depth, score))

        elif quality == "good":
            data = li.api_get(f"https://www.chessdb.cn/cdb.php?action=querybest&board={board.fen()}&json=1")
            if data["status"] == "ok":
                move = data["move"]
                logger.info("Got move {} from chessdb.cn".format(move))

        elif quality == "all":
            data = li.api_get(f"https://www.chessdb.cn/cdb.php?action=query&board={board.fen()}&json=1")
            if data["status"] == "ok":
                move = data["move"]
                logger.info("Got move {} from chessdb.cn".format(move))
    except Exception:
        pass

    if chessdb_cfg.get("contribute", True):
        try:
            li.api_get(f"http://www.chessdb.cn/cdb.php?action=queue&board={board.fen()}&json=1")
        except Exception:
            pass

    return move


def get_lichess_cloud_move(li, board, game, lichess_cloud_cfg):
    wb = 'w' if board.turn == chess.WHITE else 'b'
    if not lichess_cloud_cfg.get("enabled", False) or game.state[f"{wb}time"] < lichess_cloud_cfg.get("min_time", 20) * 1000:
        return None

    move = None
    
    quality = lichess_cloud_cfg.get("move_quality", "best")
    multipv = 1 if quality == "best" else 5
    variant = "standard" if board.uci_variant == "chess" else board.uci_variant

    try:
        data = li.api_get(f"https://lichess.org/api/cloud-eval?fen={board.fen()}&multiPv={multipv}&variant={variant}", raise_for_status=False)
        if "error" not in data:
            if quality == "best":
                depth = data["depth"]
                knodes = data["knodes"]
                if depth >= lichess_cloud_cfg.get("min_depth", 20) and knodes >= lichess_cloud_cfg.get("min_knodes", 0):
                    pv = data["pvs"][0]
                    move = pv["moves"].split()[0]
                    score = pv["cp"]
                    logger.info("Got move {} from lichess cloud analysis (depth: {}, score: {}, knodes: {})".format(move, depth, score, knodes))
            else:
                depth = data["depth"]
                knodes = data["knodes"]
                if depth >= lichess_cloud_cfg.get("min_depth", 20) and knodes >= lichess_cloud_cfg.get("min_knodes", 0):
                    best_eval = data["pvs"][0]["cp"]
                    pvs = data["pvs"]
                    max_difference = lichess_cloud_cfg.get("max_score_difference", 50)
                    if wb == "w":
                        pvs = list(filter(lambda pv: pv["cp"] >= best_eval - max_difference, pvs))
                    else:
                        pvs = list(filter(lambda pv: pv["cp"] <= best_eval + max_difference, pvs))
                    pv = random.choice(pvs)
                    move = pv["moves"].split()[0]
                    score = pv["cp"]
                    logger.info("Got move {} from lichess cloud analysis (depth: {}, score: {}, knodes: {})".format(move, depth, score, knodes))
    except Exception:
        pass

    return move


def get_online_egtb_move(li, board, game, online_egtb_cfg):
    wb = 'w' if board.turn == chess.WHITE else 'b'
    pieces = chess.popcount(board.occupied)
    if not online_egtb_cfg.get("enabled", False) or game.state[f"{wb}time"] < online_egtb_cfg.get("min_time", 20) * 1000 or board.uci_variant not in ["chess", "antichess", "atomic"] and online_egtb_cfg.get("source", "lichess") == "lichess" or board.uci_variant != "chess" and online_egtb_cfg.get("source", "lichess") == "chessdb" or pieces > online_egtb_cfg.get("max_pieces", 7) or board.castling_rights:
        return None

    quality = online_egtb_cfg.get("move_quality", "best")
    variant = "standard" if board.uci_variant == "chess" else board.uci_variant

    try:
        if online_egtb_cfg.get("source", "lichess") == "lichess":
            max_pieces = 7 if board.uci_variant == "chess" else 6
            if pieces <= max_pieces:
                data = li.api_get(f"http://tablebase.lichess.ovh/{variant}?fen={board.fen()}")
                if quality == "best":
                    move = data["moves"][0]["uci"]
                    wdl = data["moves"][0]["wdl"] * -1
                    dtz = data["moves"][0]["dtz"] * -1
                    dtm = data["moves"][0]["dtm"]
                    if dtm:
                        dtm *= -1
                else:
                    best_wdl = data["moves"][0]["wdl"]
                    possible_moves = list(filter(lambda possible_move: possible_move["wdl"] == best_wdl, data["moves"]))
                    random_move = random.choice(possible_moves)
                    move = random_move["uci"]
                    wdl = random_move["wdl"] * -1
                    dtz = random_move["dtz"] * -1
                    dtm = random_move["dtm"]
                    if dtm:
                        dtm *= -1
                if wdl is not None:
                    logger.info("Got move {} from tablebase.lichess.ovh (wdl: {}, dtz: {}, dtm: {})".format(move, wdl, dtz, dtm))
                    return move
        elif online_egtb_cfg.get("source", "lichess") == "chessdb":

            def score_to_wdl(score):
                if score < -20000:
                    return -2
                elif score < 0:
                    return -1
                elif score == 0:
                    return 0
                elif score <= 20000:
                    return 1
                else:
                    return 2

            if quality == "best":
                data = li.api_get(f"https://www.chessdb.cn/cdb.php?action=querypv&board={board.fen()}&json=1")
                if data["status"] == "ok":
                    score = data["score"]
                    move = data["pv"][0]
                    logger.info("Got move {} from chessdb.cn (wdl: {})".format(move, score_to_wdl(score)))
                    return move
            else:
                data = li.api_get(f"https://www.chessdb.cn/cdb.php?action=queryall&board={board.fen()}&json=1")
                if data["status"] == "ok":
                    best_wdl = score_to_wdl(data["moves"][0]["score"])
                    possible_moves = list(filter(lambda possible_move: score_to_wdl(possible_move["score"]) == best_wdl, data["moves"]))
                    random_move = random.choice(possible_moves)
                    score = random_move["score"]
                    move = random_move["uci"]
                    logger.info("Got move {} from chessdb.cn (wdl: {})".format(move, score_to_wdl(score)))
                    return move
    except Exception:
        pass

    return None


def get_online_move(li, board, game, online_moves_cfg):
    online_egtb_cfg = online_moves_cfg.get("online_egtb", {})
    chessdb_cfg = online_moves_cfg.get("chessdb_book", {})
    lichess_cloud_cfg = online_moves_cfg.get("lichess_cloud_analysis", {})
    best_move = get_online_egtb_move(li, board, game, online_egtb_cfg)
    if best_move is None:
        best_move = get_chessdb_move(li, board, game, chessdb_cfg)
    if best_move is None:
        best_move = get_lichess_cloud_move(li, board, game, lichess_cloud_cfg)
    return best_move


def choose_move(engine, board, game, ponder, start_time, move_overhead):
=======
def choose_move(engine, board, game, ponder, draw_offered, start_time, move_overhead):
>>>>>>> c02efccc
    wtime = game.state["wtime"]
    btime = game.state["btime"]
    pre_move_time = int((time.perf_counter_ns() - start_time) / 1000000)
    if board.turn == chess.WHITE:
        wtime = max(0, wtime - move_overhead - pre_move_time)
    else:
        btime = max(0, btime - move_overhead - pre_move_time)

    logger.info("Searching for wtime {} btime {}".format(wtime, btime))
    return engine.search_with_ponder(board, wtime, btime, game.state["winc"], game.state["binc"], ponder, draw_offered)


def check_for_draw_offer(game):
    return game.state[f'{game.opponent_color[0]}draw']


def fake_thinking(config, board, game):
    if config.get("fake_think_time") and len(board.move_stack) > 9:
        delay = min(game.clock_initial, game.my_remaining_seconds()) * 0.015
        accel = 1 - max(0, min(100, len(board.move_stack) - 20)) / 150
        sleep = min(5, delay * accel)
        time.sleep(sleep)


def print_move_number(board):
    logger.info("")
    logger.info("move: {}".format(len(board.move_stack) // 2 + 1))


def setup_board(game):
    if game.variant_name.lower() == "chess960":
        board = chess.Board(game.initial_fen, chess960=True)
    elif game.variant_name == "From Position":
        board = chess.Board(game.initial_fen)
    else:
        VariantBoard = find_variant(game.variant_name)
        board = VariantBoard()

    for move in game.state["moves"].split():
        try:
            board.push_uci(move)
        except ValueError as e:
            logger.debug("Ignoring illegal move {} on board {} ({})".format(move, board.fen(), e))

    return board


def is_engine_move(game, board):
    return game.is_white == (board.turn == chess.WHITE)


def is_game_over(game):
    return game.state["status"] != "started"


def intro():
    return r"""
    .   _/|
    .  // o\
    .  || ._)  lichess-bot %s
    .  //__\
    .  )___(   Play on Lichess with a bot
    """ % __version__


if __name__ == "__main__":
    parser = argparse.ArgumentParser(description='Play on Lichess with a bot')
    parser.add_argument('-u', action='store_true', help='Add this flag to upgrade your account to a bot account.')
    parser.add_argument('-v', action='store_true', help='Verbose output. Changes log level from INFO to DEBUG.')
    parser.add_argument('--config', help='Specify a configuration file (defaults to ./config.yml)')
    parser.add_argument('-l', '--logfile', help="Log file to append logs to.", default=None)
    args = parser.parse_args()

    logging_level = logging.DEBUG if args.v else logging.INFO
    logging.basicConfig(level=logging_level, filename=args.logfile,
                        format="%(asctime)-15s: %(message)s")
    enable_color_logging(debug_lvl=logging_level)
    logger.info(intro())
    CONFIG = load_config(args.config or "./config.yml")
    li = lichess.Lichess(CONFIG["token"], CONFIG["url"], __version__)

    user_profile = li.get_profile()
    username = user_profile["username"]
    is_bot = user_profile.get("title") == "BOT"
    logger.info("Welcome {}!".format(username))

    if args.u and not is_bot:
        is_bot = upgrade_account(li)

    if is_bot:
        engine_factory = partial(engine_wrapper.create_engine, CONFIG)
        start(li, user_profile, engine_factory, CONFIG, logging_level, args.logfile)
    else:
        logger.error("{} is not a bot account. Please upgrade it to a bot account!".format(user_profile["username"]))<|MERGE_RESOLUTION|>--- conflicted
+++ resolved
@@ -268,14 +268,12 @@
                     correspondence_disconnect_time = correspondence_cfg.get("disconnect_time", 300)
 
                     best_move = get_book_move(board, polyglot_cfg)
-<<<<<<< HEAD
-                    if best_move is None:
+                    if best_move.move is None:
                         best_move = get_online_move(li, board, game, online_moves_cfg)
-                    if best_move is None:
-=======
+
                     if best_move.move is None:
                         draw_offered = check_for_draw_offer(game)
->>>>>>> c02efccc
+
                         if len(board.move_stack) < 2:
                             best_move = choose_first_move(engine, board, draw_offered)
                         elif is_correspondence:
@@ -375,7 +373,6 @@
     return no_book_move
 
 
-<<<<<<< HEAD
 def get_chessdb_move(li, board, game, chessdb_cfg):
     wb = 'w' if board.turn == chess.WHITE else 'b'
     if not chessdb_cfg.get("enabled", False) or game.state[f"{wb}time"] < chessdb_cfg.get("min_time", 20) * 1000 or board.uci_variant != "chess":
@@ -423,7 +420,7 @@
         return None
 
     move = None
-    
+
     quality = lichess_cloud_cfg.get("move_quality", "best")
     multipv = 1 if quality == "best" else 5
     variant = "standard" if board.uci_variant == "chess" else board.uci_variant
@@ -471,22 +468,23 @@
 
     try:
         if online_egtb_cfg.get("source", "lichess") == "lichess":
+            name_to_wld = {"loss": -2, "maybe-loss": -1, "blessed-loss": -1, "draw": 0, "cursed-win": 1, "maybe-win": 1, "win": 2}
             max_pieces = 7 if board.uci_variant == "chess" else 6
             if pieces <= max_pieces:
                 data = li.api_get(f"http://tablebase.lichess.ovh/{variant}?fen={board.fen()}")
                 if quality == "best":
                     move = data["moves"][0]["uci"]
-                    wdl = data["moves"][0]["wdl"] * -1
+                    wdl = name_to_wld[data["moves"][0]["category"]] * -1
                     dtz = data["moves"][0]["dtz"] * -1
                     dtm = data["moves"][0]["dtm"]
                     if dtm:
                         dtm *= -1
                 else:
-                    best_wdl = data["moves"][0]["wdl"]
-                    possible_moves = list(filter(lambda possible_move: possible_move["wdl"] == best_wdl, data["moves"]))
+                    best_wdl = name_to_wld[data["moves"][0]["category"]]
+                    possible_moves = list(filter(lambda possible_move: name_to_wld[possible_move["category"]] == best_wdl, data["moves"]))
                     random_move = random.choice(possible_moves)
                     move = random_move["uci"]
-                    wdl = random_move["wdl"] * -1
+                    wdl = name_to_wld[random_move["category"]] * -1
                     dtz = random_move["dtz"] * -1
                     dtm = random_move["dtm"]
                     if dtm:
@@ -540,13 +538,12 @@
         best_move = get_chessdb_move(li, board, game, chessdb_cfg)
     if best_move is None:
         best_move = get_lichess_cloud_move(li, board, game, lichess_cloud_cfg)
-    return best_move
-
-
-def choose_move(engine, board, game, ponder, start_time, move_overhead):
-=======
+    if best_move:
+        return chess.engine.PlayResult(chess.Move.from_uci(best_move), None)
+    return chess.engine.PlayResult(None, None)
+
+
 def choose_move(engine, board, game, ponder, draw_offered, start_time, move_overhead):
->>>>>>> c02efccc
     wtime = game.state["wtime"]
     btime = game.state["btime"]
     pre_move_time = int((time.perf_counter_ns() - start_time) / 1000000)
