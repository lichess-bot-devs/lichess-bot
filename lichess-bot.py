"""The main module that controls lichess-bot."""
import argparse
import chess
import chess.pgn
from chess.variant import find_variant
import engine_wrapper
import model
import json
import lichess
import logging
import logging.handlers
import multiprocessing
import matchmaking
import signal
import time
import datetime
import backoff
import os
import io
import copy
import math
import sys
import yaml
import traceback
from config import load_config, Configuration
from conversation import Conversation, ChatLine
from timer import Timer, seconds, msec, hours
from requests.exceptions import ChunkedEncodingError, ConnectionError, HTTPError, ReadTimeout
from asyncio.exceptions import TimeoutError as MoveTimeout
from rich.logging import RichHandler
from collections import defaultdict
from collections.abc import Iterator, MutableSequence
from http.client import RemoteDisconnected
from queue import Queue
from multiprocessing.pool import Pool
from typing import Any, Optional, Union
USER_PROFILE_TYPE = dict[str, Any]
EVENT_TYPE = dict[str, Any]
PLAY_GAME_ARGS_TYPE = dict[str, Any]
EVENT_GETATTR_GAME_TYPE = dict[str, Any]
GAME_EVENT_TYPE = dict[str, Any]
CONTROL_QUEUE_TYPE = Queue[EVENT_TYPE]
CORRESPONDENCE_QUEUE_TYPE = Queue[str]
LOGGING_QUEUE_TYPE = Queue[logging.LogRecord]
MULTIPROCESSING_LIST_TYPE = MutableSequence[model.Challenge]
POOL_TYPE = Pool

logger = logging.getLogger(__name__)

with open("versioning.yml") as version_file:
    versioning_info = yaml.safe_load(version_file)

__version__ = versioning_info["lichess_bot_version"]

terminated = False
restart = True


def disable_restart() -> None:
    """Disable restarting lichess-bot when errors occur. Used during testing."""
    global restart
    restart = False


def signal_handler(signal: int, frame: Any) -> None:
    """Terminate lichess-bot."""
    global terminated
    logger.debug("Received SIGINT. Terminating client.")
    terminated = True


signal.signal(signal.SIGINT, signal_handler)


def is_final(exception: Exception) -> bool:
    """If `is_final` returns True then we won't retry."""
    return isinstance(exception, HTTPError) and exception.response.status_code < 500


def upgrade_account(li: lichess.Lichess) -> bool:
    """Upgrade the account to a BOT account."""
    if li.upgrade_to_bot_account() is None:
        return False

    logger.info("Successfully upgraded to Bot Account!")
    return True


def watch_control_stream(control_queue: CONTROL_QUEUE_TYPE, li: lichess.Lichess) -> None:
    """Put the events in a queue."""
    error = None
    while not terminated:
        try:
            response = li.get_event_stream()
            lines = response.iter_lines()
            for line in lines:
                if line:
                    event = json.loads(line.decode("utf-8"))
                    control_queue.put_nowait(event)
                else:
                    control_queue.put_nowait({"type": "ping"})
        except Exception:
            error = traceback.format_exc()
            break

    control_queue.put_nowait({"type": "terminated", "error": error})


def do_correspondence_ping(control_queue: CONTROL_QUEUE_TYPE, period: datetime.timedelta) -> None:
    """
    Tell the engine to check the correspondence games.

    :param period: How many seconds to wait before sending a correspondence ping.
    """
    while not terminated:
        time.sleep(period.total_seconds())
        control_queue.put_nowait({"type": "correspondence_ping"})


def handle_old_logs(auto_log_filename: str) -> None:
    """Remove old logs."""
    directory = os.path.dirname(auto_log_filename)
    old_path = os.path.join(directory, "old.log")
    if os.path.exists(old_path):
        os.remove(old_path)
    if os.path.exists(auto_log_filename):
        os.rename(auto_log_filename, old_path)


def logging_configurer(level: int, filename: Optional[str], auto_log_filename: Optional[str], delete_old_logs: bool) -> None:
    """
    Configure the logger.

    :param level: The logging level. Either `logging.INFO` or `logging.DEBUG`.
    :param filename: The filename to write the logs to. If it is `None` then the logs aren't written to a file.
    :param auto_log_filename: The filename for the automatic logger. If it is `None` then the logs aren't written to a file.
    """
    console_handler = RichHandler()
    console_formatter = logging.Formatter("%(message)s")
    console_handler.setFormatter(console_formatter)
    console_handler.setLevel(level)
    all_handlers: list[logging.Handler] = [console_handler]

    if filename:
        file_handler = logging.FileHandler(filename, delay=True)
        FORMAT = "%(asctime)s %(name)s (%(filename)s:%(lineno)d) %(levelname)s %(message)s"
        file_formatter = logging.Formatter(FORMAT)
        file_handler.setFormatter(file_formatter)
        file_handler.setLevel(level)
        all_handlers.append(file_handler)

    if auto_log_filename:
        os.makedirs(os.path.dirname(auto_log_filename), exist_ok=True)

        # Clear old logs.
        if delete_old_logs:
            handle_old_logs(auto_log_filename)

        # Set up automatic logging.
        auto_file_handler = logging.FileHandler(auto_log_filename, delay=True)
        auto_file_handler.setLevel(logging.DEBUG)

        FORMAT = "%(asctime)s %(name)s (%(filename)s:%(lineno)d) %(levelname)s %(message)s"
        file_formatter = logging.Formatter(FORMAT)
        auto_file_handler.setFormatter(file_formatter)
        all_handlers.append(auto_file_handler)

    logging.basicConfig(level=logging.DEBUG,
                        handlers=all_handlers,
                        force=True)


def logging_listener_proc(queue: LOGGING_QUEUE_TYPE, level: int, log_filename: Optional[str],
                          auto_log_filename: Optional[str]) -> None:
    """
    Handle events from the logging queue.

    This allows the logs from inside a thread to be printed.
    They are added to the queue, so they are printed outside the thread.
    """
    logging_configurer(level, log_filename, auto_log_filename, False)
    logger = logging.getLogger()
    while not terminated:
        task = queue.get()
        try:
            logger.handle(task)
        except Exception:
            pass
        queue.task_done()


def thread_logging_configurer(queue: Union[CONTROL_QUEUE_TYPE, LOGGING_QUEUE_TYPE]) -> None:
    """Configure the game logger."""
    h = logging.handlers.QueueHandler(queue)
    root = logging.getLogger()
    root.handlers.clear()
    root.addHandler(h)
    root.setLevel(logging.DEBUG)


def game_error_handler(error: BaseException) -> None:
    """Handle game errors."""
    logger.exception("Game ended due to error:", exc_info=error)


def start(li: lichess.Lichess, user_profile: USER_PROFILE_TYPE, config: Configuration, logging_level: int,
          log_filename: Optional[str], auto_log_filename: Optional[str], one_game: bool = False) -> None:
    """
    Start lichess-bot.

    :param li: Provides communication with lichess.org.
    :param user_profile: Information on our bot.
    :param config: The config that the bot will use.
    :param logging_level: The logging level. Either `logging.INFO` or `logging.DEBUG`.
    :param log_filename: The filename to write the logs to. If it is `None` then the logs aren't written to a file.
    :param auto_log_filename: The filename for the automatic logger. If it is `None` then the logs aren't written to a file.
    :param one_game: Whether the bot should play only one game. Only used in `test_bot/test_bot.py` to test lichess-bot.
    """
    logger.info(f"You're now connected to {config.url} and awaiting challenges.")
    manager = multiprocessing.Manager()
    challenge_queue: MULTIPROCESSING_LIST_TYPE = manager.list()
    control_queue: CONTROL_QUEUE_TYPE = manager.Queue()
    control_stream = multiprocessing.Process(target=watch_control_stream, args=(control_queue, li))
    control_stream.start()
    correspondence_pinger = multiprocessing.Process(target=do_correspondence_ping,
                                                    args=(control_queue,
                                                          seconds(config.correspondence.checkin_period)))
    correspondence_pinger.start()
    correspondence_queue: CORRESPONDENCE_QUEUE_TYPE = manager.Queue()

    logging_queue = manager.Queue()
    logging_listener = multiprocessing.Process(target=logging_listener_proc,
                                               args=(logging_queue,
                                                     logging_level,
                                                     log_filename,
                                                     auto_log_filename))
    logging_listener.start()
    thread_logging_configurer(logging_queue)

    try:
        lichess_bot_main(li,
                         user_profile,
                         config,
                         challenge_queue,
                         control_queue,
                         correspondence_queue,
                         logging_queue,
                         one_game)
    finally:
        control_stream.terminate()
        control_stream.join()
        correspondence_pinger.terminate()
        correspondence_pinger.join()
        logging_configurer(logging_level, log_filename, auto_log_filename, False)
        logging_listener.terminate()
        logging_listener.join()


def log_proc_count(change: str, active_games: set[str]) -> None:
    """
    Log the number of active games and their IDs.

    :param change: Either "Freed", "Used", or "Queued".
    :param active_games: A set containing the IDs of the active games.
    """
    symbol = "+++" if change == "Freed" else "---"
    logger.info(f"{symbol} Process {change}. Count: {len(active_games)}. IDs: {active_games or None}")


def lichess_bot_main(li: lichess.Lichess,
                     user_profile: USER_PROFILE_TYPE,
                     config: Configuration,
                     challenge_queue: MULTIPROCESSING_LIST_TYPE,
                     control_queue: CONTROL_QUEUE_TYPE,
                     correspondence_queue: CORRESPONDENCE_QUEUE_TYPE,
                     logging_queue: LOGGING_QUEUE_TYPE,
                     one_game: bool) -> None:
    """
    Handle all the games and challenges.

    :param li: Provides communication with lichess.org.
    :param user_profile: Information on our bot.
    :param config: The config that the bot will use.
    :param challenge_queue: The queue containing the challenges.
    :param control_queue: The queue containing all the events.
    :param correspondence_queue: The queue containing the correspondence games.
    :param logging_queue: The logging queue. Used by `logging_listener_proc`.
    :param one_game: Whether the bot should play only one game. Only used in `test_bot/test_bot.py` to test lichess-bot.
    """
    global restart

    max_games = config.challenge.concurrency

    one_game_completed = False

    all_games = li.get_ongoing_games()
    startup_correspondence_games = [game["gameId"]
                                    for game in all_games
                                    if game["speed"] == "correspondence"]
    active_games = set(game["gameId"]
                       for game in all_games
                       if game["gameId"] not in startup_correspondence_games)
    low_time_games: list[EVENT_GETATTR_GAME_TYPE] = []

    last_check_online_time = Timer(hours(1))
    matchmaker = matchmaking.Matchmaking(li, config, user_profile)
    matchmaker.show_earliest_challenge_time()

    play_game_args = {"li": li,
                      "control_queue": control_queue,
                      "user_profile": user_profile,
                      "config": config,
                      "challenge_queue": challenge_queue,
                      "correspondence_queue": correspondence_queue,
                      "logging_queue": logging_queue}

    recent_bot_challenges: defaultdict[str, list[Timer]] = defaultdict(list)

    with multiprocessing.pool.Pool(max_games + 1) as pool:
        while not (terminated or (one_game and one_game_completed) or restart):
            event = next_event(control_queue)
            if not event:
                continue

            if event["type"] == "terminated":
                restart = True
                logger.debug(f"Terminating exception:\n{event['error']}")
                control_queue.task_done()
                break
            elif event["type"] in ["local_game_done", "gameFinish"]:
                id = event["game"]["id"]
                if id in active_games:
                    active_games.discard(id)
                    matchmaker.game_done()
                    log_proc_count("Freed", active_games)
                one_game_completed = True
            elif event["type"] == "challenge":
                handle_challenge(event, li, challenge_queue, config.challenge, user_profile, matchmaker, recent_bot_challenges)
            elif event["type"] == "challengeDeclined":
                matchmaker.declined_challenge(event)
            elif event["type"] == "gameStart":
                matchmaker.accepted_challenge(event)
                start_game(event,
                           pool,
                           play_game_args,
                           config,
                           matchmaker,
                           startup_correspondence_games,
                           correspondence_queue,
                           active_games,
                           low_time_games)

            start_low_time_games(low_time_games, active_games, max_games, pool, play_game_args)
            check_in_on_correspondence_games(pool,
                                             event,
                                             correspondence_queue,
                                             challenge_queue,
                                             play_game_args,
                                             active_games,
                                             max_games)
            accept_challenges(li, challenge_queue, active_games, max_games)
            matchmaker.challenge(active_games, challenge_queue)
            check_online_status(li, user_profile, last_check_online_time)

            control_queue.task_done()

    logger.info("Terminated")


def next_event(control_queue: CONTROL_QUEUE_TYPE) -> EVENT_TYPE:
    """Get the next event from the control queue."""
    try:
        event: EVENT_TYPE = control_queue.get()
    except InterruptedError:
        return {}

    if "type" not in event:
        logger.warning("Unable to handle response from lichess.org:")
        logger.warning(event)
        control_queue.task_done()
        return {}

    if event.get("type") != "ping":
        logger.debug(f"Event: {event}")

    return event


correspondence_games_to_start = 0


def check_in_on_correspondence_games(pool: POOL_TYPE,
                                     event: EVENT_TYPE,
                                     correspondence_queue: CORRESPONDENCE_QUEUE_TYPE,
                                     challenge_queue: MULTIPROCESSING_LIST_TYPE,
                                     play_game_args: PLAY_GAME_ARGS_TYPE,
                                     active_games: set[str],
                                     max_games: int) -> None:
    """Start correspondence games."""
    global correspondence_games_to_start

    if event["type"] == "correspondence_ping":
        correspondence_games_to_start = correspondence_queue.qsize()
    elif event["type"] != "local_game_done":
        return

    if challenge_queue:
        return

    while len(active_games) < max_games and correspondence_games_to_start > 0:
        game_id = correspondence_queue.get_nowait()
        correspondence_games_to_start -= 1
        correspondence_queue.task_done()
        start_game_thread(active_games, game_id, play_game_args, pool)


def start_low_time_games(low_time_games: list[EVENT_GETATTR_GAME_TYPE], active_games: set[str], max_games: int,
                         pool: POOL_TYPE, play_game_args: PLAY_GAME_ARGS_TYPE) -> None:
    """Start the games based on how much time we have left."""
    low_time_games.sort(key=lambda g: g.get("secondsLeft", math.inf))
    while low_time_games and len(active_games) < max_games:
        game_id = low_time_games.pop(0)["id"]
        start_game_thread(active_games, game_id, play_game_args, pool)


def accept_challenges(li: lichess.Lichess, challenge_queue: MULTIPROCESSING_LIST_TYPE, active_games: set[str],
                      max_games: int) -> None:
    """Accept a challenge."""
    while len(active_games) < max_games and challenge_queue:
        chlng = challenge_queue.pop(0)
        if chlng.from_self:
            continue

        try:
            logger.info(f"Accept {chlng}")
            li.accept_challenge(chlng.id)
            active_games.add(chlng.id)
            log_proc_count("Queued", active_games)
        except (HTTPError, ReadTimeout) as exception:
            if isinstance(exception, HTTPError) and exception.response.status_code == 404:
                logger.info(f"Skip missing {chlng}")


def check_online_status(li: lichess.Lichess, user_profile: USER_PROFILE_TYPE, last_check_online_time: Timer) -> None:
    """Check if lichess.org thinks the bot is online or not. If it isn't, we restart it."""
    global restart

    if last_check_online_time.is_expired():
        try:
            if not li.is_online(user_profile["id"]):
                logger.info("Will restart lichess-bot")
                restart = True
            last_check_online_time.reset()
        except (HTTPError, ReadTimeout):
            pass


def sort_challenges(challenge_queue: MULTIPROCESSING_LIST_TYPE, challenge_config: Configuration) -> None:
    """
    Sort the challenges.

    They can be sorted either by rating (the best challenger is accepted first),
    or by time (the first challenger is accepted first).
    """
    if challenge_config.sort_by == "best":
        list_c = list(challenge_queue)
        list_c.sort(key=lambda c: -c.score())
        challenge_queue[:] = list_c


def start_game_thread(active_games: set[str], game_id: str, play_game_args: PLAY_GAME_ARGS_TYPE, pool: POOL_TYPE) -> None:
    """Start a game thread."""
    active_games.add(game_id)
    log_proc_count("Used", active_games)
    play_game_args["game_id"] = game_id
    pool.apply_async(play_game,
                     kwds=play_game_args,
                     error_callback=game_error_handler)


def start_game(event: EVENT_TYPE,
               pool: POOL_TYPE,
               play_game_args: PLAY_GAME_ARGS_TYPE,
               config: Configuration,
               matchmaker: matchmaking.Matchmaking,
               startup_correspondence_games: list[str],
               correspondence_queue: CORRESPONDENCE_QUEUE_TYPE,
               active_games: set[str],
               low_time_games: list[EVENT_GETATTR_GAME_TYPE]) -> None:
    """
    Start a game.

    :param event: The gameStart event.
    :param pool: The thread pool that the game is added to, so they can be run asynchronously.
    :param play_game_args: The args passed to `play_game`.
    :param config: The config the bot will use.
    :param matchmaker: The matchmaker that challenges other bots.
    :param startup_correspondence_games: A list of correspondence games that have to be started.
    :param correspondence_queue: The queue that correspondence games are added to, to be started.
    :param active_games: A set of all the games that aren't correspondence games.
    :param low_time_games: A list of games, in which we don't have much time remaining.
    """
    game_id = event["game"]["id"]
    if matchmaker.challenge_id == game_id:
        matchmaker.challenge_id = ""
    if game_id in startup_correspondence_games:
        if enough_time_to_queue(event, config):
            logger.info(f'--- Enqueue {config.url + game_id}')
            correspondence_queue.put_nowait(game_id)
        else:
            logger.info(f'--- Will start {config.url + game_id} as soon as possible')
            low_time_games.append(event["game"])
        startup_correspondence_games.remove(game_id)
    else:
        start_game_thread(active_games, game_id, play_game_args, pool)


def enough_time_to_queue(event: EVENT_TYPE, config: Configuration) -> bool:
    """Check whether the correspondence must be started now or if it can wait."""
    corr_cfg = config.correspondence
    minimum_time = (corr_cfg.checkin_period + corr_cfg.move_time) * 10
    game = event["game"]
    return not game["isMyTurn"] or game.get("secondsLeft", math.inf) > minimum_time


def handle_challenge(event: EVENT_TYPE, li: lichess.Lichess, challenge_queue: MULTIPROCESSING_LIST_TYPE,
                     challenge_config: Configuration, user_profile: USER_PROFILE_TYPE,
                     matchmaker: matchmaking.Matchmaking, recent_bot_challenges: defaultdict[str, list[Timer]]) -> None:
    """Handle incoming challenges. It either accepts, declines, or queues them to accept later."""
    chlng = model.Challenge(event["challenge"], user_profile)
    is_supported, decline_reason = chlng.is_supported(challenge_config, recent_bot_challenges)
    if is_supported:
        challenge_queue.append(chlng)
        if challenge_config.recent_bot_challenge_age is not None:
            recent_bot_challenges[chlng.challenger.name].append(Timer(challenge_config.recent_bot_challenge_age))
        sort_challenges(challenge_queue, challenge_config)
        time_window = challenge_config.recent_bot_challenge_age
        if time_window is not None:
            recent_bot_challenges[chlng.challenger.name].append(Timer(time_window))
    elif chlng.id != matchmaker.challenge_id:
        li.decline_challenge(chlng.id, reason=decline_reason)


@backoff.on_exception(backoff.expo, BaseException, max_time=600, giveup=is_final,  # type: ignore[arg-type]
                      on_backoff=lichess.backoff_handler)
def play_game(li: lichess.Lichess,
              game_id: str,
              control_queue: CONTROL_QUEUE_TYPE,
              user_profile: USER_PROFILE_TYPE,
              config: Configuration,
              challenge_queue: MULTIPROCESSING_LIST_TYPE,
              correspondence_queue: CORRESPONDENCE_QUEUE_TYPE,
              logging_queue: LOGGING_QUEUE_TYPE) -> None:
    """
    Play a game.

    :param li: Provides communication with lichess.org.
    :param game_id: The id of the game.
    :param control_queue: The control queue that contains events (adds `local_game_done` to the queue).
    :param user_profile: Information on our bot.
    :param config: The config that the bot will use.
    :param challenge_queue: The queue containing the challenges.
    :param correspondence_queue: The queue containing the correspondence games.
    :param logging_queue: The logging queue. Used by `logging_listener_proc`.
    """
    thread_logging_configurer(logging_queue)
    logger = logging.getLogger(__name__)

    response = li.get_game_stream(game_id)
    lines = response.iter_lines()

    # Initial response of stream will be the full game info. Store it.
    initial_state = json.loads(next(lines).decode("utf-8"))
    logger.debug(f"Initial state: {initial_state}")
    abort_time = seconds(config.abort_time)
    game = model.Game(initial_state, user_profile["username"], li.baseUrl, abort_time)

    with engine_wrapper.create_engine(config) as engine:
        engine.get_opponent_info(game)
        logger.debug(f"The engine for game {game_id} has pid={engine.get_pid()}")
        conversation = Conversation(game, engine, li, __version__, challenge_queue)

        logger.info(f"+++ {game}")

        is_correspondence = game.speed == "correspondence"
        correspondence_cfg = config.correspondence
        correspondence_move_time = seconds(correspondence_cfg.move_time)
        correspondence_disconnect_time = seconds(correspondence_cfg.disconnect_time)

        engine_cfg = config.engine
        ponder_cfg = correspondence_cfg if is_correspondence else engine_cfg
        can_ponder = ponder_cfg.uci_ponder or ponder_cfg.ponder
        move_overhead = msec(config.move_overhead)
        delay_seconds = msec(config.rate_limiting_delay)

        keyword_map: defaultdict[str, str] = defaultdict(str, me=game.me.name, opponent=game.opponent.name)
        hello = get_greeting("hello", config.greeting, keyword_map)
        goodbye = get_greeting("goodbye", config.greeting, keyword_map)
        hello_spectators = get_greeting("hello_spectators", config.greeting, keyword_map)
        goodbye_spectators = get_greeting("goodbye_spectators", config.greeting, keyword_map)

        disconnect_time = correspondence_disconnect_time if not game.state.get("moves") else seconds(0)
        prior_game = None
        board = chess.Board()
        upd: dict[str, Any] = game.state
        while not terminated:
            move_attempted = False
            try:
                upd = upd or next_update(lines)
                u_type = upd["type"] if upd else "ping"
                if u_type == "chatLine":
                    conversation.react(ChatLine(upd))
                elif u_type == "gameState":
                    game.state = upd
                    board = setup_board(game)
                    if not is_game_over(game) and is_engine_move(game, prior_game, board):
                        disconnect_time = correspondence_disconnect_time
                        say_hello(conversation, hello, hello_spectators, board)
<<<<<<< HEAD
                        start_time = datetime.datetime.now()
                        fake_thinking(config, board, game)
=======
                        start_time = time.perf_counter_ns()
>>>>>>> 616dd813
                        print_move_number(board)
                        move_attempted = True
                        engine.play_move(board,
                                         game,
                                         li,
                                         start_time,
                                         move_overhead,
                                         can_ponder,
                                         is_correspondence,
                                         correspondence_move_time,
<<<<<<< HEAD
                                         engine_cfg)
                        time.sleep(delay_seconds.total_seconds())
=======
                                         engine_cfg,
                                         fake_think_time(config, board, game))
                        time.sleep(delay_seconds)
>>>>>>> 616dd813
                    elif is_game_over(game):
                        tell_user_game_result(game, board)
                        engine.send_game_result(game, board)
                        conversation.send_message("player", goodbye)
                        conversation.send_message("spectator", goodbye_spectators)

                    wb = "w" if board.turn == chess.WHITE else "b"
                    terminate_time = msec(upd[f"{wb}time"]) + msec(upd[f"{wb}inc"]) + seconds(60)
                    game.ping(abort_time, terminate_time, disconnect_time)
                    prior_game = copy.deepcopy(game)
                elif u_type == "ping" and should_exit_game(board, game, prior_game, li, is_correspondence):
                    break
            except (HTTPError,
                    ReadTimeout,
                    RemoteDisconnected,
                    ChunkedEncodingError,
                    ConnectionError,
                    StopIteration,
                    MoveTimeout) as e:
                stopped = isinstance(e, StopIteration)
                is_ongoing = game.id in (ongoing_game["gameId"] for ongoing_game in li.get_ongoing_games())
                if stopped or (not move_attempted and not is_ongoing):
                    break
            finally:
                upd = {}

        try_print_pgn_game_record(li, config, game, board, engine)
    final_queue_entries(control_queue, correspondence_queue, game, is_correspondence)


def get_greeting(greeting: str, greeting_cfg: Configuration, keyword_map: defaultdict[str, str]) -> str:
    """Get the greeting to send to the chat."""
    greeting_text: str = greeting_cfg.lookup(greeting)
    return greeting_text.format_map(keyword_map)


def say_hello(conversation: Conversation, hello: str, hello_spectators: str, board: chess.Board) -> None:
    """Send the greetings to the chat rooms."""
    if len(board.move_stack) < 2:
        conversation.send_message("player", hello)
        conversation.send_message("spectator", hello_spectators)


def fake_think_time(config: Configuration, board: chess.Board, game: model.Game) -> float:
    """Calculate how much time we should wait for fake_think_time."""
    sleep = 0.0

    if config.fake_think_time and len(board.move_stack) > 9:
        remaining = max(0, game.my_remaining_seconds() - config.move_overhead / 1000)
        delay = remaining * 0.025
        accel = 0.99 ** (len(board.move_stack) - 10)
        sleep = delay * accel

    return sleep


def print_move_number(board: chess.Board) -> None:
    """Log the move number."""
    logger.info("")
    logger.info(f"move: {len(board.move_stack) // 2 + 1}")


def next_update(lines: Iterator[bytes]) -> GAME_EVENT_TYPE:
    """Get the next game state."""
    binary_chunk = next(lines)
    upd: GAME_EVENT_TYPE = json.loads(binary_chunk.decode("utf-8")) if binary_chunk else {}
    if upd:
        logger.debug(f"Game state: {upd}")
    return upd


def setup_board(game: model.Game) -> chess.Board:
    """Set up the board."""
    if game.variant_name.lower() == "chess960":
        board = chess.Board(game.initial_fen, chess960=True)
    elif game.variant_name == "From Position":
        board = chess.Board(game.initial_fen)
    else:
        VariantBoard = find_variant(game.variant_name)
        board = VariantBoard()

    for move in game.state["moves"].split():
        try:
            board.push_uci(move)
        except ValueError:
            logger.exception(f"Ignoring illegal move {move} on board {board.fen()}")

    return board


def is_engine_move(game: model.Game, prior_game: Optional[model.Game], board: chess.Board) -> bool:
    """Check whether it is the engine's turn."""
    return game_changed(game, prior_game) and game.is_white == (board.turn == chess.WHITE)


def is_game_over(game: model.Game) -> bool:
    """Check whether the game is over."""
    status: str = game.state["status"]
    return status != "started"


def should_exit_game(board: chess.Board, game: model.Game, prior_game: Optional[model.Game], li: lichess.Lichess,
                     is_correspondence: bool) -> bool:
    """Whether we should exit a game."""
    if (is_correspondence
            and not is_engine_move(game, prior_game, board)
            and game.should_disconnect_now()):
        return True
    elif game.should_abort_now():
        logger.info(f"Aborting {game.url()} by lack of activity")
        li.abort(game.id)
        return True
    elif game.should_terminate_now():
        logger.info(f"Terminating {game.url()} by lack of activity")
        if game.is_abortable():
            li.abort(game.id)
        return True
    else:
        return False


def final_queue_entries(control_queue: CONTROL_QUEUE_TYPE, correspondence_queue: CORRESPONDENCE_QUEUE_TYPE,
                        game: model.Game, is_correspondence: bool) -> None:
    """
    Log the game that ended or we disconnected from, and sends a `local_game_done` for the game.

     If this is an unfinished correspondence game, put it in a queue to resume later.
    """
    if is_correspondence and not is_game_over(game):
        logger.info(f"--- Disconnecting from {game.url()}")
        correspondence_queue.put_nowait(game.id)
    else:
        logger.info(f"--- {game.url()} Game over")

    control_queue.put_nowait({"type": "local_game_done", "game": {"id": game.id}})


def game_changed(current_game: model.Game, prior_game: Optional[model.Game]) -> bool:
    """Check whether the current game state is different from the previous game state."""
    if prior_game is None:
        return True

    current_game_moves_str: str = current_game.state["moves"]
    prior_game_moves_str: str = prior_game.state["moves"]
    return current_game_moves_str != prior_game_moves_str


def tell_user_game_result(game: model.Game, board: chess.Board) -> None:
    """Log the game result."""
    winner = game.state.get("winner")
    termination = game.state.get("status")

    winning_name = game.white.name if winner == "white" else game.black.name
    losing_name = game.white.name if winner == "black" else game.black.name

    if winner is not None:
        logger.info(f"{winning_name} won!")
    elif termination in [model.Termination.DRAW, model.Termination.TIMEOUT]:
        logger.info("Game ended in a draw.")
    else:
        logger.info("Game adjourned.")

    simple_endings = {model.Termination.MATE: "Game won by checkmate.",
                      model.Termination.RESIGN: f"{losing_name} resigned.",
                      model.Termination.ABORT: "Game aborted."}

    if termination in simple_endings:
        logger.info(simple_endings[termination])
    elif termination == model.Termination.DRAW:
        draw_results = [(board.is_fifty_moves(), "Game drawn by 50-move rule."),
                        (board.is_repetition(), "Game drawn by threefold repetition."),
                        (board.is_insufficient_material(), "Game drawn from insufficient material."),
                        (board.is_stalemate(), "Game drawn by stalemate."),
                        (True, "Game drawn by agreement.")]
        messages = [draw_message for is_result, draw_message in draw_results if is_result]
        logger.info(messages[0])
    elif termination == model.Termination.TIMEOUT:
        if winner:
            logger.info(f"{losing_name} forfeited on time.")
        else:
            timeout_name = game.white.name if game.state.get("wtime") == 0 else game.black.name
            other_name = game.white.name if timeout_name == game.black.name else game.black.name
            logger.info(f"{timeout_name} ran out of time, but {other_name} did not have enough material to mate.")
    elif termination:
        logger.info(f"Game ended by {termination}")


def try_print_pgn_game_record(li: lichess.Lichess, config: Configuration, game: model.Game, board: chess.Board,
                              engine: engine_wrapper.EngineWrapper) -> None:
    """
    Call `print_pgn_game_record` to write the game to a PGN file and handle errors raised by it.

    :param li: Provides communication with lichess.org.
    :param config: The config that the bot will use.
    :param game: Contains information about the game (e.g. the players' names).
    :param board: The board. Contains the moves.
    :param engine: The engine. Contains information about the moves (e.g. eval, PV, depth).
    """
    if board is None:
        return

    try:
        print_pgn_game_record(li, config, game, board, engine)
    except Exception:
        logger.exception("Error writing game record:")


def print_pgn_game_record(li: lichess.Lichess, config: Configuration, game: model.Game, board: chess.Board,
                          engine: engine_wrapper.EngineWrapper) -> None:
    """
    Write the game to a PGN file.

    :param li: Provides communication with lichess.org.
    :param config: The config that the bot will use.
    :param game: Contains information about the game (e.g. the players' names).
    :param board: The board. Contains the moves.
    :param engine: The engine. Contains information about the moves (e.g. eval, PV, depth).
    """
    if not config.pgn_directory:
        return

    os.makedirs(config.pgn_directory, exist_ok=True)

    game_file_name = f"{game.white.name} vs {game.black.name} - {game.id}.pgn"
    game_file_name = "".join(c for c in game_file_name if c not in '<>:"/\\|?*')
    game_path = os.path.join(config.pgn_directory, game_file_name)

    lichess_game_record = chess.pgn.read_game(io.StringIO(li.get_game_pgn(game.id))) or chess.pgn.Game()
    try:
        # Recall previously written PGN file to retain engine evaluations.
        with open(game_path) as game_data:
            game_record = chess.pgn.read_game(game_data) or lichess_game_record
        game_record.headers.update(lichess_game_record.headers)
    except FileNotFoundError:
        game_record = lichess_game_record

    fill_missing_pgn_headers(game_record, game)

    current_node: Union[chess.pgn.Game, chess.pgn.ChildNode] = game_record.game()
    lichess_node: Union[chess.pgn.Game, chess.pgn.ChildNode] = lichess_game_record.game()
    for index, move in enumerate(board.move_stack):
        next_node = current_node.next()
        if next_node is None or next_node.move != move:
            current_node = current_node.add_main_variation(move)
        else:
            current_node = next_node

        next_lichess_node = lichess_node.next()
        if next_lichess_node:
            lichess_node = next_lichess_node
            current_node.set_clock(lichess_node.clock())
            if current_node.comment != lichess_node.comment:
                current_node.comment = f"{current_node.comment} {lichess_node.comment}".strip()

        commentary = engine.comment_for_board_index(index)
        pv_node = current_node.parent.add_line(commentary["pv"]) if "pv" in commentary else current_node
        pv_node.set_eval(commentary.get("score"), commentary.get("depth"))

    with open(game_path, "w") as game_record_destination:
        pgn_writer = chess.pgn.FileExporter(game_record_destination)
        game_record.accept(pgn_writer)


def fill_missing_pgn_headers(game_record: chess.pgn.Game, game: model.Game) -> None:
    """
    Fill in any missing headers in the PGN record provided by lichess.org with information from `game`.

    :param game_record: A `chess.pgn.Game` object containing information about the game lichess.org's PGN file.
    :param game: Contains information about the game (e.g. the players' names), which is used to get the local headers.
    """
    local_headers = get_headers(game)
    for header, game_value in local_headers.items():
        record_value = game_record.headers.get(header)
        if not record_value or record_value.startswith("?") or (header == "Result" and record_value == "*"):
            game_record.headers[header] = str(game_value)


def get_headers(game: model.Game) -> dict[str, Union[str, int]]:
    """
    Create local headers to be written in the PGN file.

    :param game: Contains information about the game (e.g. the players' names).
    :return: The headers in a dict.
    """
    headers: dict[str, Union[str, int]] = {}
    headers["Event"] = game.pgn_event()
    headers["Site"] = game.short_url()
    headers["Date"] = game.game_start.strftime("%Y.%m.%d")
    headers["White"] = game.white.name or str(game.white)
    headers["Black"] = game.black.name or str(game.black)
    headers["Result"] = game.result()

    if game.black.rating:
        headers["BlackElo"] = game.black.rating
    if game.black.title:
        headers["BlackTitle"] = game.black.title

    if game.perf_name != "correspondence":
        headers["TimeControl"] = game.time_control()

    headers["UTCDate"] = headers["Date"]
    headers["UTCTime"] = game.game_start.strftime("%H:%M:%S")
    if game.variant_name not in ["Standard", "From Position"]:
        headers["Variant"] = game.variant_name

    if game.white.rating:
        headers["WhiteElo"] = game.white.rating
    if game.white.title:
        headers["WhiteTitle"] = game.white.title

    return headers


def intro() -> str:
    """Return the intro string."""
    return fr"""
    .   _/|
    .  // o\
    .  || ._)  lichess-bot {__version__}
    .  //__\
    .  )___(   Play on Lichess with a bot
    """


def start_lichess_bot() -> None:
    """Parse arguments passed to lichess-bot.py and starts lichess-bot."""
    parser = argparse.ArgumentParser(description="Play on Lichess with a bot")
    parser.add_argument("-u", action="store_true", help="Upgrade your account to a bot account.")
    parser.add_argument("-v", action="store_true", help="Make output more verbose. Include all communication with lichess.")
    parser.add_argument("--config", help="Specify a configuration file (defaults to ./config.yml).")
    parser.add_argument("-l", "--logfile", help="Record all console output to a log file.", default=None)
    parser.add_argument("--disable_auto_logging", action="store_true", help="Disable automatic logging.")
    args = parser.parse_args()

    logging_level = logging.DEBUG if args.v else logging.INFO
    auto_log_filename = None
    if not args.disable_auto_logging:
        auto_log_filename = "./lichess_bot_auto_logs/recent.log"
    logging_configurer(logging_level, args.logfile, auto_log_filename, True)
    logger.info(intro(), extra={"highlighter": None})
    CONFIG = load_config(args.config or "./config.yml")
    max_retries = CONFIG.engine.online_moves.max_retries
    check_python_version()
    li = lichess.Lichess(CONFIG.token, CONFIG.url, __version__, logging_level, max_retries)

    user_profile = li.get_profile()
    username = user_profile["username"]
    is_bot = user_profile.get("title") == "BOT"
    logger.info(f"Welcome {username}!")

    if args.u and not is_bot:
        is_bot = upgrade_account(li)

    if is_bot:
        start(li, user_profile, CONFIG, logging_level, args.logfile, auto_log_filename)
    else:
        logger.error(f"{username} is not a bot account. Please upgrade it to a bot account!")
    logging.shutdown()


def check_python_version() -> None:
    """Raise a warning or an exception if the version isn't supported or is deprecated."""
    def version_numeric(version_str: str) -> list[int]:
        return [int(n) for n in version_str.split(".")]

    python_deprecated_version = version_numeric(versioning_info["deprecated_python_version"])
    python_good_version = version_numeric(versioning_info["minimum_python_version"])
    version_change_date = versioning_info["deprecation_date"]
    this_python_version = list(sys.version_info[0:2])

    def version_str(version: list[int]) -> str:
        return f"Python {'.'.join(str(n) for n in version)}"

    upgrade_request = (f"You are currently running {version_str(this_python_version)}. "
                       f"Please upgrade to {version_str(python_good_version)} or newer")
    out_of_date_error = RuntimeError("A newer version of Python is required "
                                     f"to run this version of lichess-bot. {upgrade_request}.")
    out_of_date_warning = ("A newer version of Python will be required "
                           f"on {version_change_date} to run lichess-bot. {upgrade_request} before then.")

    this_lichess_bot_version = version_numeric(__version__)
    lichess_bot_breaking_version = list(version_change_date.timetuple()[0:3])

    if this_python_version < python_deprecated_version:
        raise out_of_date_error

    if this_python_version == python_deprecated_version:
        if this_lichess_bot_version < lichess_bot_breaking_version:
            logger.warning(out_of_date_warning)
        else:
            raise out_of_date_error


if __name__ == "__main__":
    multiprocessing.set_start_method('spawn')
    try:
        while restart:
            restart = False
            start_lichess_bot()
            time.sleep(10 if restart else 0)
    except Exception:
        logger.exception("Quitting lichess-bot due to an error:")<|MERGE_RESOLUTION|>--- conflicted
+++ resolved
@@ -616,12 +616,7 @@
                     if not is_game_over(game) and is_engine_move(game, prior_game, board):
                         disconnect_time = correspondence_disconnect_time
                         say_hello(conversation, hello, hello_spectators, board)
-<<<<<<< HEAD
                         start_time = datetime.datetime.now()
-                        fake_thinking(config, board, game)
-=======
-                        start_time = time.perf_counter_ns()
->>>>>>> 616dd813
                         print_move_number(board)
                         move_attempted = True
                         engine.play_move(board,
@@ -632,14 +627,9 @@
                                          can_ponder,
                                          is_correspondence,
                                          correspondence_move_time,
-<<<<<<< HEAD
-                                         engine_cfg)
-                        time.sleep(delay_seconds.total_seconds())
-=======
                                          engine_cfg,
                                          fake_think_time(config, board, game))
                         time.sleep(delay_seconds)
->>>>>>> 616dd813
                     elif is_game_over(game):
                         tell_user_game_result(game, board)
                         engine.send_game_result(game, board)
