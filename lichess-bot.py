--- conflicted
+++ resolved
@@ -190,12 +190,8 @@
                         else:
                             best_move = choose_move(engine, board, game, is_uci_ponder, start_time, move_overhead)
                     li.make_move(game.id, best_move)
-<<<<<<< HEAD
-                    ponder_thread, ponder_uci = start_pondering(engine, board, game, is_uci_ponder, best_move, ponder_move, start_time, move_overhead)
                 elif is_game_over(game):
                     engine.report_game_result(game, board)
-=======
->>>>>>> 355e923d
 
                 wb = 'w' if board.turn == chess.WHITE else 'b'
                 game.ping(config.get("abort_time", 20), (upd[f"{wb}time"] + upd[f"{wb}inc"]) / 1000 + 60)
