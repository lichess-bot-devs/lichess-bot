--- conflicted
+++ resolved
@@ -150,12 +150,11 @@
                                                      log_filename))
     logging_listener.start()
 
-<<<<<<< HEAD
     def log_proc_count(queued, used):
         logger.info(f"--- Process Queue. Total Queued: {queued}. Total Used: {used}")
 
     play_game_args = [li,
-                      None, # will hold the game id
+                      None,  # will hold the game id
                       control_queue,
                       user_profile,
                       config,
@@ -165,10 +164,7 @@
                       game_logging_configurer,
                       logging_level]
 
-    with logging_pool.LoggingPool(max_games + 1) as pool:
-=======
     with multiprocessing.pool.Pool(max_games + 1) as pool:
->>>>>>> d0f0944d
         while not terminated:
             try:
                 event = control_queue.get()
@@ -220,14 +216,11 @@
                     if queued_processes > 0:
                         queued_processes -= 1
                     busy_processes += 1
-<<<<<<< HEAD
                     log_proc_count(queued_processes, busy_processes)
                     play_game_args[1] = game_id
-                    pool.apply_async(play_game, play_game_args)
-=======
-                    logger.info(f"--- Process Used. Total Queued: {queued_processes}. Total Used: {busy_processes}")
-                    pool.apply_async(play_game, [li, game_id, control_queue, user_profile, config, challenge_queue, correspondence_queue, logging_queue, game_logging_configurer, logging_level], error_callback=game_error_handler)
->>>>>>> d0f0944d
+                    pool.apply_async(play_game,
+                                     play_game_args,
+                                     error_callback=game_error_handler)
 
             is_correspondence_ping = event["type"] == "correspondence_ping"
             is_local_game_done = event["type"] == "local_game_done"
@@ -248,14 +241,11 @@
                             break
                     else:
                         busy_processes += 1
-<<<<<<< HEAD
                         log_proc_count(queued_processes, busy_processes)
                         play_game_args[1] = game_id
-                        pool.apply_async(play_game, play_game_args)
-=======
-                        logger.info(f"--- Process Used. Total Queued: {queued_processes}. Total Used: {busy_processes}")
-                        pool.apply_async(play_game, [li, game_id, control_queue, user_profile, config, challenge_queue, correspondence_queue, logging_queue, game_logging_configurer, logging_level], error_callback=game_error_handler)
->>>>>>> d0f0944d
+                        pool.apply_async(play_game,
+                                         play_game_args,
+                                         error_callback=game_error_handler)
 
             # Keep processing the queue until empty or max_games is reached.
             while (queued_processes + busy_processes) < max_games and challenge_queue:
