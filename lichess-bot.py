--- conflicted
+++ resolved
@@ -396,10 +396,6 @@
 def handle_challenge(event, li, challenge_queue, challenge_config, user_profile, matchmaker, recent_bot_challenges):
     chlng = model.Challenge(event["challenge"], user_profile)
     is_supported, decline_reason = chlng.is_supported(challenge_config, recent_bot_challenges)
-<<<<<<< HEAD
-=======
-
->>>>>>> 1e9f075f
     if is_supported:
         challenge_queue.append(chlng)
         if challenge_config.recent_bot_challenge_age is not None:
