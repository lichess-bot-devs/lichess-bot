import argparse
import chess
from chess.variant import find_variant
import chess.polyglot
import engine_wrapper
import model
import json
import lichess
import logging
import logging.handlers
import multiprocessing
import logging_pool
import signal
import time
import backoff
import sys
from config import load_config
from conversation import Conversation, ChatLine
from functools import partial
from requests.exceptions import ChunkedEncodingError, ConnectionError, HTTPError, ReadTimeout
from urllib3.exceptions import ProtocolError
from ColorLogger import enable_color_logging

logger = logging.getLogger(__name__)

from http.client import RemoteDisconnected

__version__ = "1.2.0"

terminated = False


def signal_handler(signal, frame):
    global terminated
    logger.debug("Recieved SIGINT. Terminating client.")
    terminated = True


signal.signal(signal.SIGINT, signal_handler)


def is_final(exception):
    return isinstance(exception, HTTPError) and exception.response.status_code < 500


def upgrade_account(li):
    if li.upgrade_to_bot_account() is None:
        return False

    logger.info("Succesfully upgraded to Bot Account!")
    return True


def watch_control_stream(control_queue, li):
    while not terminated:
        try:
            response = li.get_event_stream()
            lines = response.iter_lines()
            for line in lines:
                if line:
                    event = json.loads(line.decode('utf-8'))
                    control_queue.put_nowait(event)
                else:
                    control_queue.put_nowait({"type": "ping"})
        except Exception:
            pass


def listener_configurer(level, filename):
    logging.basicConfig(level=level, filename=filename,
                        format="%(asctime)-15s: %(message)s")
    enable_color_logging(level)


def logging_listener_proc(queue, configurer, level, log_filename):
    configurer(level, log_filename)
    logger = logging.getLogger()
    while not terminated:
        try:
            logger.handle(queue.get())
        except Exception:
            pass


def game_logging_configurer(queue, level):
    if sys.platform == 'win32':
        h = logging.handlers.QueueHandler(queue)
        root = logging.getLogger()
        root.handlers.clear()
        root.addHandler(h)
        root.setLevel(level)


def start(li, user_profile, engine_factory, config, logging_level, log_filename):
    challenge_config = config["challenge"]
    max_games = challenge_config.get("concurrency", 1)
    logger.info("You're now connected to {} and awaiting challenges.".format(config["url"]))
    manager = multiprocessing.Manager()
    challenge_queue = manager.list()
    control_queue = manager.Queue()
    control_stream = multiprocessing.Process(target=watch_control_stream, args=[control_queue, li])
    control_stream.start()
    busy_processes = 0
    queued_processes = 0

    logging_queue = manager.Queue()
    logging_listener = multiprocessing.Process(target=logging_listener_proc, args=(logging_queue, listener_configurer, logging_level, log_filename))
    logging_listener.start()

    with logging_pool.LoggingPool(max_games + 1) as pool:
        while not terminated:
            try:
                event = control_queue.get()
            except InterruptedError:
                continue
            if event["type"] == "terminated":
                break
            elif event["type"] == "local_game_done":
                busy_processes -= 1
                logger.info("+++ Process Free. Total Queued: {}. Total Used: {}".format(queued_processes, busy_processes))
            elif event["type"] == "challenge":
                chlng = model.Challenge(event["challenge"])
                if chlng.is_supported(challenge_config):
                    challenge_queue.append(chlng)
                    if (challenge_config.get("sort_by", "best") == "best"):
                        list_c = list(challenge_queue)
                        list_c.sort(key=lambda c: -c.score())
                        challenge_queue = list_c
                else:
                    try:
                        reason = "generic"
                        challenge = config["challenge"]
                        if not chlng.is_supported_variant(challenge["variants"]):
                            reason = "variant"
                        if not chlng.is_supported_time_control(challenge["time_controls"], challenge.get("max_increment", 180), challenge.get("min_increment", 0), challenge.get("max_base", 315360000), challenge.get("min_base", 0)):
                            reason = "timeControl"
                        if not chlng.is_supported_mode(challenge["modes"]):
                            reason = "casual" if chlng.rated else "rated"
                        if not challenge.get("accept_bot", False) and chlng.challenger_is_bot:
                            reason = "noBot"
                        if challenge.get("only_bot", False) and not chlng.challenger_is_bot:
                            reason = "onlyBot"
                        li.decline_challenge(chlng.id, reason=reason)
                        logger.info("    Decline {} for reason '{}'".format(chlng, reason))
                    except Exception:
                        pass
            elif event["type"] == "gameStart":
                if queued_processes <= 0:
                    logger.debug("Something went wrong. Game is starting and we don't have a queued process")
                else:
                    queued_processes -= 1
                busy_processes += 1
                logger.info("--- Process Used. Total Queued: {}. Total Used: {}".format(queued_processes, busy_processes))
                game_id = event["game"]["id"]
                pool.apply_async(play_game, [li, game_id, control_queue, engine_factory, user_profile, config, challenge_queue, logging_queue, game_logging_configurer, logging_level])
            while ((queued_processes + busy_processes) < max_games and challenge_queue):  # keep processing the queue until empty or max_games is reached
                chlng = challenge_queue.pop(0)
                try:
                    logger.info("    Accept {}".format(chlng))
                    queued_processes += 1
                    li.accept_challenge(chlng.id)
                    logger.info("--- Process Queue. Total Queued: {}. Total Used: {}".format(queued_processes, busy_processes))
                except (HTTPError, ReadTimeout) as exception:
                    if isinstance(exception, HTTPError) and exception.response.status_code == 404:  # ignore missing challenge
                        logger.info("    Skip missing {}".format(chlng))
                    queued_processes -= 1

            control_queue.task_done()

    logger.info("Terminated")
    control_stream.terminate()
    control_stream.join()
    logging_listener.terminate()
    logging_listener.join()


@backoff.on_exception(backoff.expo, BaseException, max_time=600, giveup=is_final)
def play_game(li, game_id, control_queue, engine_factory, user_profile, config, challenge_queue, logging_queue, logging_configurer, logging_level):
    logging_configurer(logging_queue, logging_level)
    logger = logging.getLogger(__name__)

    response = li.get_game_stream(game_id)
    lines = response.iter_lines()

    # Initial response of stream will be the full game info. Store it
    initial_state = json.loads(next(lines).decode('utf-8'))
    game = model.Game(initial_state, user_profile["username"], li.baseUrl, config.get("abort_time", 20))
    engine = engine_factory()
    engine.get_opponent_info(game)
    conversation = Conversation(game, engine, li, __version__, challenge_queue)

    logger.info("+++ {}".format(game))

    engine_cfg = config["engine"]
    can_ponder = engine_cfg.get("uci_ponder", False) or engine_cfg.get('ponder', False)
    move_overhead = config.get("move_overhead", 1000)
    delay_seconds = config.get("rate_limiting_delay", 0)/1000
    polyglot_cfg = engine_cfg.get("polyglot", {})

    first_move = True
    while not terminated:
        try:
            if first_move:
                upd = game.state
                first_move = False
            else:
                binary_chunk = next(lines)
                upd = json.loads(binary_chunk.decode('utf-8')) if binary_chunk else None

            u_type = upd["type"] if upd else "ping"
            if u_type == "chatLine":
                conversation.react(ChatLine(upd), game)
            elif u_type == "gameState":
                game.state = upd
                board = setup_board(game)
                if not is_game_over(game) and is_engine_move(game, board):
                    start_time = time.perf_counter_ns()
                    fake_thinking(config, board, game)
                    print_move_number(board)

                    best_move = get_book_move(board, polyglot_cfg)
                    if best_move is None:
                        if len(board.move_stack) < 2:
                            best_move = choose_first_move(engine, board, can_ponder)
                        else:
                            best_move = choose_move(engine, board, game, can_ponder, start_time, move_overhead)
                    li.make_move(game.id, best_move)
<<<<<<< HEAD
                elif is_game_over(game):
                    engine.report_game_result(game, board)
=======
                    time.sleep(delay_seconds)
>>>>>>> ff804dce

                wb = 'w' if board.turn == chess.WHITE else 'b'
                game.ping(config.get("abort_time", 20), (upd[f"{wb}time"] + upd[f"{wb}inc"]) / 1000 + 60)
            elif u_type == "ping":
                if game.should_abort_now():
                    logger.info("    Aborting {} by lack of activity".format(game.url()))
                    li.abort(game.id)
                    break
                elif game.should_terminate_now():
                    logger.info("    Terminating {} by lack of activity".format(game.url()))
                    if game.is_abortable():
                        li.abort(game.id)
                    break
        except (HTTPError, ReadTimeout, RemoteDisconnected, ChunkedEncodingError, ConnectionError, ProtocolError):
            if game.id not in (ongoing_game["gameId"] for ongoing_game in li.get_ongoing_games()):
                break
        except StopIteration:
            break

    logger.info("--- {} Game over".format(game.url()))
    engine.stop()
    engine.quit()

    # This can raise queue.NoFull, but that should only happen if we're not processing
    # events fast enough and in this case I believe the exception should be raised
    control_queue.put_nowait({"type": "local_game_done"})


def choose_first_move(engine, board, ponder):
    # need to hardcode first movetime (10000 ms) since Lichess has 30 sec limit.
    search_time = 10000
    logger.info("Searching for time {}".format(search_time))
    return engine.first_search(board, search_time, ponder)


def get_book_move(board, polyglot_cfg):
    if not polyglot_cfg.get("enabled") or len(board.move_stack) > polyglot_cfg.get("max_depth", 8) * 2 - 1:
        return None

    book_config = polyglot_cfg.get("book", {})

    if board.uci_variant == "chess":
        books = book_config["standard"]
    else:
        if book_config.get("{}".format(board.uci_variant)):
            books = book_config["{}".format(board.uci_variant)]
        else:
            return None

    if isinstance(books, str):
        books = [books]

    for book in books:
        with chess.polyglot.open_reader(book) as reader:
            try:
                selection = polyglot_cfg.get("selection", "weighted_random")
                if selection == "weighted_random":
                    move = reader.weighted_choice(board).move
                elif selection == "uniform_random":
                    move = reader.choice(board, minimum_weight=polyglot_cfg.get("min_weight", 1)).move
                elif selection == "best_move":
                    move = reader.find(board, minimum_weight=polyglot_cfg.get("min_weight", 1)).move
            except IndexError:
                # python-chess raises "IndexError" if no entries found
                move = None

        if move is not None:
            logger.info("Got move {} from book {}".format(move, book))
            return move

    return None


def choose_move(engine, board, game, ponder, start_time, move_overhead):
    wtime = game.state["wtime"]
    btime = game.state["btime"]
    pre_move_time = int((time.perf_counter_ns() - start_time) / 1000000)
    if board.turn == chess.WHITE:
        wtime = max(0, wtime - move_overhead - pre_move_time)
    else:
        btime = max(0, btime - move_overhead - pre_move_time)

    logger.info("Searching for wtime {} btime {}".format(wtime, btime))
    return engine.search_with_ponder(board, wtime, btime, game.state["winc"], game.state["binc"], ponder)


def fake_thinking(config, board, game):
    if config.get("fake_think_time") and len(board.move_stack) > 9:
        delay = min(game.clock_initial, game.my_remaining_seconds()) * 0.015
        accel = 1 - max(0, min(100, len(board.move_stack) - 20)) / 150
        sleep = min(5, delay * accel)
        time.sleep(sleep)


def print_move_number(board):
    logger.info("")
    logger.info("move: {}".format(len(board.move_stack) // 2 + 1))


def setup_board(game):
    if game.variant_name.lower() == "chess960":
        board = chess.Board(game.initial_fen, chess960=True)
    elif game.variant_name == "From Position":
        board = chess.Board(game.initial_fen)
    else:
        VariantBoard = find_variant(game.variant_name)
        board = VariantBoard()

    for move in game.state["moves"].split():
        try:
            board.push_uci(move)
        except ValueError as e:
            logger.debug('Ignoring illegal move {} on board {} ({})'.format(move, board.fen(), e))

    return board


def is_engine_move(game, board):
    return game.is_white == (board.turn == chess.WHITE)


def is_game_over(game):
    return game.state["status"] != "started"


def intro():
    return r"""
    .   _/|
    .  // o\
    .  || ._)  lichess-bot %s
    .  //__\
    .  )___(   Play on Lichess with a bot
    """ % __version__


if __name__ == "__main__":
    parser = argparse.ArgumentParser(description='Play on Lichess with a bot')
    parser.add_argument('-u', action='store_true', help='Add this flag to upgrade your account to a bot account.')
    parser.add_argument('-v', action='store_true', help='Verbose output. Changes log level from INFO to DEBUG.')
    parser.add_argument('--config', help='Specify a configuration file (defaults to ./config.yml)')
    parser.add_argument('-l', '--logfile', help="Log file to append logs to.", default=None)
    args = parser.parse_args()

    logging_level = logging.DEBUG if args.v else logging.INFO
    logging.basicConfig(level=logging_level, filename=args.logfile,
                        format="%(asctime)-15s: %(message)s")
    enable_color_logging(debug_lvl=logging_level)
    logger.info(intro())
    CONFIG = load_config(args.config or "./config.yml")
    li = lichess.Lichess(CONFIG["token"], CONFIG["url"], __version__)

    user_profile = li.get_profile()
    username = user_profile["username"]
    is_bot = user_profile.get("title") == "BOT"
    logger.info("Welcome {}!".format(username))

    if args.u and not is_bot:
        is_bot = upgrade_account(li)

    if is_bot:
        engine_factory = partial(engine_wrapper.create_engine, CONFIG)
        start(li, user_profile, engine_factory, CONFIG, logging_level, args.logfile)
    else:
        logger.error("{} is not a bot account. Please upgrade it to a bot account!".format(user_profile["username"]))<|MERGE_RESOLUTION|>--- conflicted
+++ resolved
@@ -225,12 +225,9 @@
                         else:
                             best_move = choose_move(engine, board, game, can_ponder, start_time, move_overhead)
                     li.make_move(game.id, best_move)
-<<<<<<< HEAD
+                    time.sleep(delay_seconds)
                 elif is_game_over(game):
                     engine.report_game_result(game, board)
-=======
-                    time.sleep(delay_seconds)
->>>>>>> ff804dce
 
                 wb = 'w' if board.turn == chess.WHITE else 'b'
                 game.ping(config.get("abort_time", 20), (upd[f"{wb}time"] + upd[f"{wb}inc"]) / 1000 + 60)
