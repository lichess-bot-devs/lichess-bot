--- conflicted
+++ resolved
@@ -378,9 +378,6 @@
                          error_callback=game_error_handler)
 
 
-<<<<<<< HEAD
-def handle_challenge(event, li, challenge_queue, challenge_config, user_profile, matchmaker, recent_bot_challenges):
-=======
 def enough_time_to_queue(event, config):
     corr_cfg = config.get("correspondence") or {}
     checkin_time = corr_cfg.get("checkin_period") or 600
@@ -390,8 +387,7 @@
     return not game["isMyTurn"] or game.get("secondsLeft", math.inf) > minimum_time
 
 
-def handle_challenge(event, li, challenge_queue, challenge_config, user_profile, matchmaker):
->>>>>>> 9058e94a
+def handle_challenge(event, li, challenge_queue, challenge_config, user_profile, matchmaker, recent_bot_challenges):
     chlng = model.Challenge(event["challenge"], user_profile)
 
     # TODO: move time window to config file
