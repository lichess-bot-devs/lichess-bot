--- conflicted
+++ resolved
@@ -216,11 +216,7 @@
                 log_proc_count("Freed", active_games)
                 one_game_completed = True
             elif event["type"] == "challenge":
-<<<<<<< HEAD
-                handle_challenge(event, li, challenge_queue, challenge_config, user_profile, matchmaker, recent_bot_challenges)
-=======
-                handle_challenge(event, li, challenge_queue, config.challenge, user_profile, matchmaker)
->>>>>>> a4e34d8c
+                handle_challenge(event, li, challenge_queue, config.challenge, user_profile, matchmaker, recent_bot_challenges)
             elif event["type"] == "challengeDeclined":
                 matchmaker.declined_challenge(event)
             elif event["type"] == "gameStart":
