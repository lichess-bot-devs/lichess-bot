--- conflicted
+++ resolved
@@ -276,12 +276,8 @@
                     if best_move.move is None:
                         draw_offered = check_for_draw_offer(game)
                         if len(board.move_stack) < 2:
-<<<<<<< HEAD
                             conversation.send_message("player", hello)
-                            best_move = choose_first_move(engine, board)
-=======
                             best_move = choose_first_move(engine, board, draw_offered)
->>>>>>> c02efccc
                         elif is_correspondence:
                             best_move = choose_move_time(engine, board, correspondence_move_time, can_ponder, draw_offered)
                         else:
