import argparse
import chess
import chess.pgn
import chess.syzygy
import chess.gaviota
from chess.variant import find_variant
import chess.polyglot
import engine_wrapper
import model
import matchmaking
import json
import lichess
import logging
import logging.handlers
import multiprocessing
import signal
import time
import backoff
import sys
import random
import os
import io
import copy
from config import load_config
from conversation import Conversation, ChatLine
from timer import Timer
from requests.exceptions import ChunkedEncodingError, ConnectionError, HTTPError, ReadTimeout
from rich.logging import RichHandler
from collections import defaultdict, Counter
from http.client import RemoteDisconnected

logger = logging.getLogger(__name__)

__version__ = "1.2.0"

terminated = False

out_of_online_opening_book_moves = Counter()


def signal_handler(signal, frame):
    global terminated
    logger.debug("Recieved SIGINT. Terminating client.")
    terminated = True


signal.signal(signal.SIGINT, signal_handler)


def is_final(exception):
    return isinstance(exception, HTTPError) and exception.response.status_code < 500


def upgrade_account(li):
    if li.upgrade_to_bot_account() is None:
        return False

    logger.info("Succesfully upgraded to Bot Account!")
    return True


def watch_control_stream(control_queue, li):
    while not terminated:
        try:
            response = li.get_event_stream()
            lines = response.iter_lines()
            for line in lines:
                if line:
                    event = json.loads(line.decode("utf-8"))
                    control_queue.put_nowait(event)
                else:
                    control_queue.put_nowait({"type": "ping"})
        except Exception:
            pass


def do_correspondence_ping(control_queue, period):
    while not terminated:
        time.sleep(period)
        control_queue.put_nowait({"type": "correspondence_ping"})


def logging_configurer(level, filename):
    console_handler = RichHandler()
    console_formatter = logging.Formatter("%(message)s")
    console_handler.setFormatter(console_formatter)
    all_handlers = [console_handler]

    if filename:
        file_handler = logging.FileHandler(filename, delay=True)
        FORMAT = "%(asctime)s %(name)s %(levelname)s %(message)s"
        file_formatter = logging.Formatter(FORMAT)
        file_handler.setFormatter(file_formatter)
        all_handlers.append(file_handler)

    logging.basicConfig(level=level,
                        handlers=all_handlers,
                        force=True)


def logging_listener_proc(queue, configurer, level, log_filename):
    configurer(level, log_filename)
    logger = logging.getLogger()
    while not terminated:
        try:
            logger.handle(queue.get())
        except Exception:
            pass


def game_logging_configurer(queue, level):
    if sys.platform == "win32":
        h = logging.handlers.QueueHandler(queue)
        root = logging.getLogger()
        root.handlers.clear()
        root.addHandler(h)
        root.setLevel(level)


def game_error_handler(error):
    logger.exception("Game ended due to error:", exc_info=error)


def start(li, user_profile, config, logging_level, log_filename, one_game=False):
    logger.info(f"You're now connected to {config['url']} and awaiting challenges.")
    manager = multiprocessing.Manager()
    challenge_queue = manager.list()
    control_queue = manager.Queue()
    control_stream = multiprocessing.Process(target=watch_control_stream, args=[control_queue, li])
    control_stream.start()
    correspondence_cfg = config.get("correspondence") or {}
    correspondence_checkin_period = correspondence_cfg.get("checkin_period", 600)
    correspondence_pinger = multiprocessing.Process(target=do_correspondence_ping,
                                                    args=[control_queue,
                                                          correspondence_checkin_period])
    correspondence_pinger.start()
    correspondence_queue = manager.Queue()
    correspondence_queue.put("")

    logging_queue = manager.Queue()
    logging_listener = multiprocessing.Process(target=logging_listener_proc,
                                               args=(logging_queue,
                                                     logging_configurer,
                                                     logging_level,
                                                     log_filename))
    logging_listener.start()

    try:
        lichess_bot_main(li,
                         user_profile,
                         config,
                         logging_level,
                         log_filename,
                         challenge_queue,
                         control_queue,
                         correspondence_queue,
                         logging_queue,
                         one_game)
    finally:
        control_stream.terminate()
        control_stream.join()
        correspondence_pinger.terminate()
        correspondence_pinger.join()
        logging_listener.terminate()
        logging_listener.join()


def lichess_bot_main(li,
                     user_profile,
                     config,
                     logging_level,
                     log_filename,
                     challenge_queue,
                     control_queue,
                     correspondence_queue,
                     logging_queue,
                     one_game):
    busy_processes = 0
    queued_processes = 0

    def log_proc_count(change, queued, used):
        symbol = "+++" if change == "Freed" else "---"
        logger.info(f"{symbol} Process {change}. Total Queued: {queued}. Total Used: {used}")

    challenge_config = config["challenge"]
    max_games = challenge_config.get("concurrency", 1)

    wait_for_correspondence_ping = False
    startup_correspondence_games = [game["gameId"]
                                    for game in li.get_ongoing_games()
                                    if game["perf"] == "correspondence"]

    last_check_online_time = Timer(60 * 60)  # one hour interval
    matchmaker = matchmaking.Matchmaking(li, config, user_profile)

    play_game_args = [li,
                      None,  # will hold the game id
                      control_queue,
                      user_profile,
                      config,
                      challenge_queue,
                      correspondence_queue,
                      logging_queue,
                      game_logging_configurer,
                      logging_level]

    with multiprocessing.pool.Pool(max_games + 1) as pool:
        while not terminated:
            try:
                event = control_queue.get()
                if event.get("type") != "ping":
                    logger.debug(f"Event: {event}")
            except InterruptedError:
                continue

            if event.get("type") is None:
                logger.warning("Unable to handle response from lichess.org:")
                logger.warning(event)
                if event.get("error") == "Missing scope":
                    logger.warning('Please check that the API access token for your bot has the scope "Play games '
                                   'with the bot API".')
                continue

            if event["type"] == "terminated":
                break
            elif event["type"] == "local_game_done":
                busy_processes -= 1
                matchmaker.last_game_ended_delay.reset()
                log_proc_count("Freed", queued_processes, busy_processes)
                if one_game:
                    break
            elif event["type"] == "challenge":
                chlng = model.Challenge(event["challenge"], user_profile)
                is_supported, decline_reason = chlng.is_supported(challenge_config)
                if is_supported:
                    challenge_queue.append(chlng)
                    if challenge_config.get("sort_by", "best") == "best":
                        list_c = list(challenge_queue)
                        list_c.sort(key=lambda c: -c.score())
                        challenge_queue = list_c
                elif chlng.id != matchmaker.challenge_id:
                    li.decline_challenge(chlng.id, reason=decline_reason)
            elif event["type"] == "challengeDeclined":
                matchmaker.declined_challenge(event)
            elif event["type"] == "gameStart":
                game_id = event["game"]["id"]
                if matchmaker.challenge_id == game_id:
                    matchmaker.challenge_id = None
                if game_id in startup_correspondence_games:
                    logger.info(f'--- Enqueue {config["url"] + game_id}')
                    correspondence_queue.put(game_id)
                    startup_correspondence_games.remove(game_id)
                else:
                    if queued_processes > 0:
                        queued_processes -= 1
                    busy_processes += 1
                    log_proc_count("Used", queued_processes, busy_processes)
                    play_game_args[1] = game_id
                    pool.apply_async(play_game,
                                     play_game_args,
                                     error_callback=game_error_handler)

            is_correspondence_ping = event["type"] == "correspondence_ping"
            is_local_game_done = event["type"] == "local_game_done"
            if (is_correspondence_ping or (is_local_game_done and not wait_for_correspondence_ping)) and not challenge_queue:
                if is_correspondence_ping and wait_for_correspondence_ping:
                    correspondence_queue.put("")

                wait_for_correspondence_ping = False
                while (busy_processes + queued_processes) < max_games:
                    game_id = correspondence_queue.get()
                    # Stop checking in on games if we have checked in on all
                    # games since the last correspondence_ping.
                    if not game_id:
                        if is_correspondence_ping and not correspondence_queue.empty():
                            correspondence_queue.put("")
                        else:
                            wait_for_correspondence_ping = True
                            break
                    else:
                        busy_processes += 1
                        log_proc_count("Used", queued_processes, busy_processes)
                        play_game_args[1] = game_id
                        pool.apply_async(play_game,
                                         play_game_args,
                                         error_callback=game_error_handler)

            # Keep processing the queue until empty or max_games is reached.
            while (queued_processes + busy_processes) < max_games and challenge_queue:
                chlng = challenge_queue.pop(0)
                if chlng.from_self:
                    continue
                try:
                    logger.info(f"Accept {chlng}")
                    queued_processes += 1
                    li.accept_challenge(chlng.id)
                    log_proc_count("Queued", queued_processes, busy_processes)
                except (HTTPError, ReadTimeout) as exception:
                    if isinstance(exception, HTTPError) and exception.response.status_code == 404:
                        logger.info(f"Skip missing {chlng}")
                    queued_processes -= 1

            if (queued_processes + busy_processes < 1
                    and not challenge_queue
                    and matchmaker.should_create_challenge()):
                logger.info("Challenging a random bot")
                matchmaker.challenge()

            if last_check_online_time.is_expired():
                if not li.is_online(user_profile["id"]):
                    logger.info("Will reset connection with lichess")
                    li.reset_connection()
                last_check_online_time.reset()

            control_queue.task_done()

    logger.info("Terminated")


@backoff.on_exception(backoff.expo, BaseException, max_time=600, giveup=is_final)
def play_game(li,
              game_id,
              control_queue,
              user_profile,
              config,
              challenge_queue,
              correspondence_queue,
              logging_queue,
              game_logging_configurer,
              logging_level):

    game_logging_configurer(logging_queue, logging_level)
    logger = logging.getLogger(__name__)

    response = li.get_game_stream(game_id)
    lines = response.iter_lines()

    # Initial response of stream will be the full game info. Store it
    initial_state = json.loads(next(lines).decode("utf-8"))
    logger.debug(f"Initial state: {initial_state}")
    abort_time = config.get("abort_time", 20)
    game = model.Game(initial_state, user_profile["username"], li.baseUrl, abort_time)

    engine = engine_wrapper.create_engine(config)
    engine.get_opponent_info(game)
    conversation = Conversation(game, engine, li, __version__, challenge_queue)

    logger.info(f"+++ {game}")

    is_correspondence = game.perf_name == "Correspondence"
    correspondence_cfg = config.get("correspondence") or {}
    correspondence_move_time = correspondence_cfg.get("move_time", 60) * 1000
    correspondence_disconnect_time = correspondence_cfg.get("disconnect_time", 300)

    engine_cfg = config["engine"]
    ponder_cfg = correspondence_cfg if is_correspondence else engine_cfg
    can_ponder = ponder_cfg.get("uci_ponder", False) or ponder_cfg.get("ponder", False)
    move_overhead = config.get("move_overhead", 1000)
    delay_seconds = config.get("rate_limiting_delay", 0)/1000
    polyglot_cfg = engine_cfg.get("polyglot", {})
    online_moves_cfg = engine_cfg.get("online_moves", {})
    draw_or_resign_cfg = engine_cfg.get("draw_or_resign") or {}
    lichess_bot_tbs = engine_cfg.get("lichess_bot_tbs") or {}

    greeting_cfg = config.get("greeting") or {}
    keyword_map = defaultdict(str, me=game.me.name, opponent=game.opponent.name)

    def get_greeting(greeting):
        return str(greeting_cfg.get(greeting) or "").format_map(keyword_map)
    hello = get_greeting("hello")
    goodbye = get_greeting("goodbye")
    hello_spectators = get_greeting("hello_spectators")
    goodbye_spectators = get_greeting("goodbye_spectators")

    first_move = True
    disconnect_time = 0
    prior_game = None
    while not terminated:
        move_attempted = False
        try:
            if first_move:
                upd = game.state
                first_move = False
            else:
                binary_chunk = next(lines)
                upd = json.loads(binary_chunk.decode("utf-8")) if binary_chunk else None

            u_type = upd["type"] if upd else "ping"
            if u_type != "ping":
                logger.debug(f"Game state: {upd}")
            if u_type == "chatLine":
                conversation.react(ChatLine(upd), game)
            elif u_type == "gameState":
                game.state = upd
                board = setup_board(game)
                if len(board.move_stack) == 0:
                    disconnect_time = correspondence_disconnect_time
                if not is_game_over(game) and is_engine_move(game, prior_game, board):
                    disconnect_time = correspondence_disconnect_time
                    if len(board.move_stack) < 2:
                        conversation.send_message("player", hello)
                        conversation.send_message("spectator", hello_spectators)
                    start_time = time.perf_counter_ns()
                    fake_thinking(config, board, game)
                    print_move_number(board)

                    best_move = get_book_move(board, polyglot_cfg)

                    if best_move.move is None:
                        best_move = get_egtb_move(board,
                                                  lichess_bot_tbs,
                                                  draw_or_resign_cfg)

                    if best_move.move is None:
                        best_move = get_online_move(li,
                                                    board,
                                                    game,
                                                    online_moves_cfg,
                                                    draw_or_resign_cfg)

                    if best_move.move is None:
                        draw_offered = check_for_draw_offer(game)

                        if len(board.move_stack) < 2:
                            best_move = choose_first_move(engine,
                                                          board,
                                                          draw_offered)
                        elif is_correspondence:
                            best_move = choose_move_time(engine,
                                                         board,
                                                         correspondence_move_time,
                                                         can_ponder,
                                                         draw_offered)
                        else:
                            best_move = choose_move(engine,
                                                    board,
                                                    game,
                                                    can_ponder,
                                                    draw_offered,
                                                    start_time,
                                                    move_overhead)
                    else:
                        engine.add_null_comment()
                    move_attempted = True
                    if best_move.resigned and len(board.move_stack) >= 2:
                        li.resign(game.id)
                    else:
                        li.make_move(game.id, best_move)
                    time.sleep(delay_seconds)
                elif is_game_over(game):
                    engine.report_game_result(game, board)
                    tell_user_game_result(game, board)
                    conversation.send_message("player", goodbye)
                    conversation.send_message("spectator", goodbye_spectators)

                wb = "w" if board.turn == chess.WHITE else "b"
                terminate_time = (upd[f"{wb}time"] + upd[f"{wb}inc"]) / 1000 + 60
                game.ping(abort_time, terminate_time, disconnect_time)
                prior_game = copy.deepcopy(game)
            elif u_type == "ping":
                if (is_correspondence
                        and not is_engine_move(game, prior_game, board)
                        and game.should_disconnect_now()):
                    break
                elif game.should_abort_now():
                    logger.info(f"Aborting {game.url()} by lack of activity")
                    li.abort(game.id)
                    break
                elif game.should_terminate_now():
                    logger.info(f"Terminating {game.url()} by lack of activity")
                    if game.is_abortable():
                        li.abort(game.id)
                    break
        except (HTTPError, ReadTimeout, RemoteDisconnected, ChunkedEncodingError, ConnectionError):
            if move_attempted:
                continue
            if game.id not in (ongoing_game["gameId"] for ongoing_game in li.get_ongoing_games()):
                break
        except StopIteration:
            break

    engine.stop()
    engine.quit()

    try:
        print_pgn_game_record(li, config, game, board, engine)
    except Exception:
        logger.exception("Error writing game record:")

    if is_correspondence and not is_game_over(game):
        logger.info(f"--- Disconnecting from {game.url()}")
        correspondence_queue.put(game_id)
    else:
        logger.info(f"--- {game.url()} Game over")

    control_queue.put_nowait({"type": "local_game_done"})


def choose_move_time(engine, board, search_time, ponder, draw_offered):
    logger.info(f"Searching for time {search_time}")
    return engine.search_for(board, search_time, ponder, draw_offered)


def choose_first_move(engine, board, draw_offered):
    # need to hardcode first movetime (10000 ms) since Lichess has 30 sec limit.
    search_time = 10000
    logger.info(f"Searching for time {search_time}")
    return engine.first_search(board, search_time, draw_offered)


def get_book_move(board, polyglot_cfg):
    no_book_move = chess.engine.PlayResult(None, None)
    use_book = polyglot_cfg.get("enabled")
    max_game_length = polyglot_cfg.get("max_depth", 8) * 2 - 1
    if not use_book or len(board.move_stack) > max_game_length:
        return no_book_move

    book_config = polyglot_cfg.get("book", {})

    variant = "standard" if board.uci_variant == "chess" else board.uci_variant
    books = book_config.get(variant) or []
    if isinstance(books, str):
        books = [books]

    for book in books:
        with chess.polyglot.open_reader(book) as reader:
            try:
                selection = polyglot_cfg.get("selection", "weighted_random")
                min_weight = polyglot_cfg.get("min_weight", 1)
                if selection == "weighted_random":
                    move = reader.weighted_choice(board).move
                elif selection == "uniform_random":
                    move = reader.choice(board, minimum_weight=min_weight).move
                elif selection == "best_move":
                    move = reader.find(board, minimum_weight=min_weight).move
            except IndexError:
                # python-chess raises "IndexError" if no entries found
                move = None

        if move is not None:
            logger.info(f"Got move {move} from book {book}")
            return chess.engine.PlayResult(move, None)

    return no_book_move


def get_chessdb_move(li, board, game, chessdb_cfg):
    wb = "w" if board.turn == chess.WHITE else "b"
    use_chessdb = chessdb_cfg.get("enabled", False)
    time_left = game.state[f"{wb}time"]
    min_time = chessdb_cfg.get("min_time", 20) * 1000
    if not use_chessdb or time_left < min_time or board.uci_variant != "chess":
        return None

    move = None
    site = "https://www.chessdb.cn/cdb.php"
    quality = chessdb_cfg.get("move_quality", "good")
    action = {"best": "querypv",
              "good": "querybest",
              "all": "query"}
    try:
        params = {"action": action[quality],
                  "board": board.fen(),
                  "json": 1}
        data = li.online_book_get(site, params=params)
        if data["status"] == "ok":
            if quality == "best":
                depth = data["depth"]
                if depth >= chessdb_cfg.get("min_depth", 20):
                    score = data["score"]
                    move = data["pv"][0]
                    logger.info(f"Got move {move} from chessdb.cn (depth: {depth}, score: {score})")
            else:
                move = data["move"]
                logger.info(f"Got move {move} from chessdb.cn")

        if chessdb_cfg.get("contribute", True):
            params["action"] = "queue"
            li.online_book_get(site, params=params)
    except Exception:
        pass

    return move


def get_lichess_cloud_move(li, board, game, lichess_cloud_cfg):
    wb = "w" if board.turn == chess.WHITE else "b"
    time_left = game.state[f"{wb}time"]
    min_time = lichess_cloud_cfg.get("min_time", 20) * 1000
    use_lichess_cloud = lichess_cloud_cfg.get("enabled", False)
    if not use_lichess_cloud or time_left < min_time:
        return None

    move = None

    quality = lichess_cloud_cfg.get("move_quality", "best")
    multipv = 1 if quality == "best" else 5
    variant = "standard" if board.uci_variant == "chess" else board.uci_variant

    try:
        data = li.online_book_get("https://lichess.org/api/cloud-eval",
                                  params={"fen": board.fen(),
                                          "multiPv": multipv,
                                          "variant": variant})
        if "error" not in data:
            depth = data["depth"]
            knodes = data["knodes"]
            min_depth = lichess_cloud_cfg.get("min_depth", 20)
            min_knodes = lichess_cloud_cfg.get("min_knodes", 0)
            if depth >= min_depth and knodes >= min_knodes:
                if quality == "best":
                    pv = data["pvs"][0]
                else:
                    best_eval = data["pvs"][0]["cp"]
                    pvs = data["pvs"]
                    max_difference = lichess_cloud_cfg.get("max_score_difference", 50)
                    if wb == "w":
                        pvs = list(filter(lambda pv: pv["cp"] >= best_eval - max_difference, pvs))
                    else:
                        pvs = list(filter(lambda pv: pv["cp"] <= best_eval + max_difference, pvs))
                    pv = random.choice(pvs)
                move = pv["moves"].split()[0]
                score = pv["cp"] if wb == "w" else -pv["cp"]
                logger.info(f"Got move {move} from lichess cloud analysis (depth: {depth}, score: {score}, knodes: {knodes})")
    except Exception:
        pass

    return move


def range_scan(range_definition, last_value, position):
    for border, value in range_definition:
        if position <= border:
            return value
    return last_value


def get_lichess_egtb_move(li, board, quality, variant):
    name_to_wld = {"loss": -2,
                   "maybe-loss": -1,
                   "blessed-loss": -1,
                   "draw": 0,
                   "cursed-win": 1,
                   "maybe-win": 1,
                   "win": 2}
    pieces = chess.popcount(board.occupied)
    max_pieces = 7 if board.uci_variant == "chess" else 6
    if pieces <= max_pieces:
        data = li.online_book_get(f"http://tablebase.lichess.ovh/{variant}",
                                  params={"fen": board.fen()})
        if quality == "best":
            move = data["moves"][0]["uci"]
            wdl = name_to_wld[data["moves"][0]["category"]] * -1
            dtz = data["moves"][0]["dtz"] * -1
            dtm = data["moves"][0]["dtm"]
            if dtm:
                dtm *= -1
        else:
            best_wdl = name_to_wld[data["moves"][0]["category"]]

            def good_enough(possible_move):
                return name_to_wld[possible_move["category"]] == best_wdl
            possible_moves = list(filter(good_enough, data["moves"]))
            random_move = random.choice(possible_moves)
            move = random_move["uci"]
            wdl = name_to_wld[random_move["category"]] * -1
            dtz = random_move["dtz"] * -1
            dtm = random_move["dtm"]
            if dtm:
                dtm *= -1

        logger.info(f"Got move {move} from tablebase.lichess.ovh (wdl: {wdl}, dtz: {dtz}, dtm: {dtm})")
        return move, wdl


def get_chessdb_egtb_move(li, board, quality, variant):
    def score_to_wdl(score):
        return range_scan([(-20001, 2),
                           (-1, -1),
                           (0, 0),
                           (20000, 1)], 2, score)

    def score_to_dtz(score):
        return range_scan([(-20001, -30000 - score),
                           (-1, -20000 - score),
                           (0, 0),
                           (20000, 20000 - score)], 30000 - score, score)

    action = "querypv" if quality == "best" else "queryall"
    data = li.online_book_get("https://www.chessdb.cn/cdb.php",
                              params={"action": action, "board": board.fen(), "json": 1})
    if data["status"] == "ok":
        if quality == "best":
            score = data["score"]
            move = data["pv"][0]
        else:
            best_wdl = score_to_wdl(data["moves"][0]["score"])

            def good_enough(move):
                return score_to_wdl(move["score"]) == best_wdl
            possible_moves = filter(good_enough, data["moves"])
            random_move = random.choice(list(possible_moves))
            score = random_move["score"]
            move = random_move["uci"]

        wdl = score_to_wdl(score)
        dtz = score_to_dtz(score)
        logger.info(f"Got move {move} from chessdb.cn (wdl: {wdl}, dtz: {dtz})")
        return move, score_to_wdl(score)


def get_online_egtb_move(li, board, game, online_egtb_cfg):
    use_online_egtb = online_egtb_cfg.get("enabled", False)
    wb = "w" if board.turn == chess.WHITE else "b"
    pieces = chess.popcount(board.occupied)
    source = online_egtb_cfg.get("source", "lichess")
    minimum_time = online_egtb_cfg.get("min_time", 20) * 1000
    if (not use_online_egtb
            or game.state[f"{wb}time"] < minimum_time
            or board.uci_variant not in ["chess", "antichess", "atomic"]
            and source == "lichess"
            or board.uci_variant != "chess"
            and source == "chessdb"
            or pieces > online_egtb_cfg.get("max_pieces", 7)
            or board.castling_rights):

        return None, None

    quality = online_egtb_cfg.get("move_quality", "best")
    variant = "standard" if board.uci_variant == "chess" else board.uci_variant

    try:
        if source == "lichess":
            return get_lichess_egtb_move(li, board, quality, variant)
        elif source == "chessdb":
            return get_chessdb_egtb_move(li, board, quality, variant)
    except Exception:
        pass

    return None, None


def get_online_move(li, board, game, online_moves_cfg, draw_or_resign_cfg):
    online_egtb_cfg = online_moves_cfg.get("online_egtb", {})
    chessdb_cfg = online_moves_cfg.get("chessdb_book", {})
    lichess_cloud_cfg = online_moves_cfg.get("lichess_cloud_analysis", {})
    max_out_of_book_moves = online_moves_cfg.get("max_out_of_book_moves", 10)
    offer_draw = False
    resign = False
    best_move, wdl = get_online_egtb_move(li, board, game, online_egtb_cfg)
    if best_move is not None:
        can_offer_draw = draw_or_resign_cfg.get("offer_draw_enabled", False)
        offer_draw_for_zero = draw_or_resign_cfg.get("offer_draw_for_egtb_zero", True)
        if can_offer_draw and offer_draw_for_zero and wdl == 0:
            offer_draw = True

        can_resign = draw_or_resign_cfg.get("resign_enabled", False)
        resign_on_egtb_loss = draw_or_resign_cfg.get("resign_for_egtb_minus_two", True)
        if can_resign and resign_on_egtb_loss and wdl == -2:
            resign = True
    elif out_of_online_opening_book_moves[game.id] < max_out_of_book_moves:
        best_move = get_chessdb_move(li, board, game, chessdb_cfg)

    if best_move is None and out_of_online_opening_book_moves[game.id] < max_out_of_book_moves:
        best_move = get_lichess_cloud_move(li, board, game, lichess_cloud_cfg)

    if best_move:
        return chess.engine.PlayResult(chess.Move.from_uci(best_move),
                                       None,
                                       draw_offered=offer_draw,
                                       resigned=resign)
    out_of_online_opening_book_moves[game.id] += 1
    used_opening_books = chessdb_cfg.get("enabled") or lichess_cloud_cfg.get("enabled")
    if out_of_online_opening_book_moves[game.id] == max_out_of_book_moves and used_opening_books:
        logger.info("Will stop using online opening books.")
    return chess.engine.PlayResult(None, None)


def score_moves(board, scorer):
    moves = {}
    for move in board.legal_moves:
        board_copy = board.copy()
        board_copy.push(move)
        moves[move] = scorer(board_copy)
    return moves


def get_syzygy(board, syzygy_cfg):
    if (not syzygy_cfg.get("enabled", False)
            or chess.popcount(board.occupied) > syzygy_cfg.get("max_pieces", 7)
            or board.uci_variant not in ["chess", "antichess", "atomic"]):
        return None, None
    move_quality = syzygy_cfg.get("move_quality", "best")
    with chess.syzygy.open_tablebase(syzygy_cfg["paths"][0]) as tablebase:
        for path in syzygy_cfg["paths"][1:]:
            tablebase.add_directory(path)

        try:
<<<<<<< HEAD
            def dtz_scorer(board):
                dtz = -tablebase.probe_dtz(board)
                return dtz + (1 if dtz > 0 else -1) * board.halfmove_clock

            moves = score_moves(board, dtz_scorer)
=======
            moves = {}
            for move in board.legal_moves:
                board_copy = board.copy()
                board_copy.push(move)
                dtz = -tablebase.probe_dtz(board_copy)
                moves[move] = dtz + (1 if dtz > 0 else -1) * board_copy.halfmove_clock * (0 if dtz == 0 else 1)
>>>>>>> a9d6f018

            def dtz_to_wdl(dtz):
                return range_scan([(-100, -1),
                                   (-1, -2),
                                   (0, 0),
                                   (99, 2)], 1, dtz)

            best_wdl = max(map(dtz_to_wdl, moves.values()))
            good_moves = [(move, dtz) for move, dtz in moves.items() if dtz_to_wdl(dtz) == best_wdl]
            if move_quality == "good":
                move, dtz = random.choice(good_moves)
                logger.info(f"Got move {move.uci()} from syzygy (wdl: {best_wdl}, dtz: {dtz})")
                return move, best_wdl
            else:
                best_dtz = min([dtz for move, dtz in good_moves])
                best_moves = [move for move, dtz in good_moves if dtz == best_dtz]
                move = random.choice(best_moves)
                logger.info(f"Got move {move.uci()} from syzygy (wdl: {best_wdl}, dtz: {best_dtz})")
                return move, best_wdl
        except KeyError:
            # Attempt to only get the WDL score. It returns a move of quality="good", even if quality is set to "best".
            try:
                moves = score_moves(board, lambda b: -tablebase.probe_wdl(b))
                best_wdl = max(moves.values())
                good_moves = [move for move, wdl in moves.items() if wdl == best_wdl]
                move = random.choice(good_moves)
                logger.debug("Found a move using 'move_quality'='good'. We didn't find an '.rtbz' file for this endgame."
                             if move_quality == "best" else "")
                logger.info(f"Got move {move.uci()} from syzygy (wdl: {best_wdl})")
                return move, best_wdl
            except KeyError:
                return None, None


def get_gaviota(board, gaviota_cfg):
    if (not gaviota_cfg.get("enabled", False)
            or chess.popcount(board.occupied) > gaviota_cfg.get("max_pieces", 5)
            or board.uci_variant != "chess"):
        return None, None
    move_quality = gaviota_cfg.get("move_quality", "best")
    # Since gaviota TBs use dtm and not dtz, we have to put a limit where after it the position are considered to have
    # a syzygy wdl=1/-1, so the positions are draws under the 50 move rule. We use min_dtm_to_consider_as_wdl_1 as a
    # second limit, because if a position has 5 pieces and dtm=110 it may take 98 half-moves, to go down to 4 pieces and
    # another 12 to mate, so this position has a syzygy wdl=2/-2. To be safe, the first limit is 100 moves, which
    # guarantees that all moves have a syzygy wdl=2/-2. Setting min_dtm_to_consider_as_wdl_1 to 100 will disable it
    # because dtm >= dtz, so if abs(dtm) < 100 => abs(dtz) < 100, so wdl=2/-2.
    min_dtm_to_consider_as_wdl_1 = gaviota_cfg.get("min_dtm_to_consider_as_wdl_1", 120)
    with chess.gaviota.open_tablebase(gaviota_cfg["paths"][0]) as tablebase:
        for path in gaviota_cfg["paths"][1:]:
            tablebase.add_directory(path)

        try:
<<<<<<< HEAD
            def dtm_scorer(board):
                dtm = -tablebase.probe_dtm(board)
                return dtm + (1 if dtm > 0 else -1) * board.halfmove_clock

            moves = score_moves(board, dtm_scorer)
=======
            moves = {}
            for move in board.legal_moves:
                board_copy = board.copy()
                board_copy.push(move)
                dtm = -tablebase.probe_dtm(board_copy)
                moves[move] = dtm + (1 if dtm > 0 else -1) * board_copy.halfmove_clock * (0 if dtm == 0 else 1)
>>>>>>> a9d6f018

            def dtm_to_gaviota_wdl(dtm):
                return range_scan([(-1, -1),
                                   (0, 0)], 1, dtm)

            best_wdl = max(map(dtm_to_gaviota_wdl, moves.values()))
            good_moves = [(move, dtm) for move, dtm in moves.items() if dtm_to_gaviota_wdl(dtm) == best_wdl]
            best_dtm = min([dtm for move, dtm in good_moves])

            def dtm_to_wdl(dtm):
                # We use 100 and not min_dtm_to_consider_as_wdl_1, because we want to play it safe and not resign in a
                # position where dtz=-102 (only if resign_for_egtb_minus_two is enabled).
                return range_scan([(-100, -1),
                                   (-1, -2),
                                   (0, 0),
                                   (min_dtm_to_consider_as_wdl_1 - 1, 2)], 1, dtm)

            pseudo_wdl = dtm_to_wdl(best_dtm)
            if move_quality == "good":
                best_moves = range_scan(
                    [(99,
                      [(move, dtm) for move, dtm in good_moves if dtm < 100]),  # [1]
                     (min_dtm_to_consider_as_wdl_1 - 1,
                      [(move, dtm) for move, dtm in good_moves if dtm < min_dtm_to_consider_as_wdl_1]),  # [1]
                     (-min_dtm_to_consider_as_wdl_1,
                      [(move, dtm) for move, dtm in good_moves if dtm <= -min_dtm_to_consider_as_wdl_1]),  # [2]
                     (-100,
                      [(move, dtm) for move, dtm in good_moves if dtm <= -100])],  # [2]
                    good_moves,
                    best_dtm)

                # [1] If a move had wdl=2 and dtz=98, but halfmove_clock is 4 then the real wdl=1 and dtz=102, so we
                #     want to avoid these positions, if there is a move where even when we add the halfmove_clock the
                #     dtz is still <100.
                # [2] If a move had wdl=-2 and dtz=-98, but halfmove_clock is 4 then the real wdl=-1 and dtz=-102, so we
                #     want to only choose between the moves where the real wdl=-1.

            else:
                # There can be multiple moves with the same dtm.
                best_moves = [(move, dtm) for move, dtm in good_moves if dtm == best_dtm]
            move, dtm = random.choice(best_moves)
            logger.info(f"Got move {move.uci()} from gaviota (pseudo wdl: {pseudo_wdl}, dtm: {dtm})")
            return move, pseudo_wdl
        except KeyError:
            return None, None


def get_egtb_move(board, lichess_bot_tbs, draw_or_resign_cfg):
    best_move, wdl = get_syzygy(board, lichess_bot_tbs.get("syzygy") or {})
    if best_move is None:
        best_move, wdl = get_gaviota(board, lichess_bot_tbs.get("gaviota") or {})
    if best_move:
        can_offer_draw = draw_or_resign_cfg.get("offer_draw_enabled", False)
        offer_draw_for_zero = draw_or_resign_cfg.get("offer_draw_for_egtb_zero", True)
        offer_draw = bool(can_offer_draw and offer_draw_for_zero and wdl == 0)

        can_resign = draw_or_resign_cfg.get("resign_enabled", False)
        resign_on_egtb_loss = draw_or_resign_cfg.get("resign_for_egtb_minus_two", True)
        resign = bool(can_resign and resign_on_egtb_loss and wdl == -2)
        return chess.engine.PlayResult(best_move, None, draw_offered=offer_draw, resigned=resign)
    return chess.engine.PlayResult(None, None)


def choose_move(engine, board, game, ponder, draw_offered, start_time, move_overhead):
    pre_move_time = int((time.perf_counter_ns() - start_time) / 1e6)
    overhead = pre_move_time + move_overhead
    wb = "w" if board.turn == chess.WHITE else "b"
    game.state[f"{wb}time"] = max(0, game.state[f"{wb}time"] - overhead)
    logger.info("Searching for wtime {wtime} btime {btime}".format_map(game.state))
    return engine.search_with_ponder(board,
                                     game.state["wtime"],
                                     game.state["btime"],
                                     game.state["winc"],
                                     game.state["binc"],
                                     ponder,
                                     draw_offered)


def check_for_draw_offer(game):
    return game.state.get(f"{game.opponent_color[0]}draw", False)


def fake_thinking(config, board, game):
    if config.get("fake_think_time") and len(board.move_stack) > 9:
        delay = min(game.clock_initial, game.my_remaining_seconds()) * 0.015
        accel = 1 - max(0, min(100, len(board.move_stack) - 20)) / 150
        sleep = min(5, delay * accel)
        time.sleep(sleep)


def print_move_number(board):
    logger.info("")
    logger.info(f"move: {len(board.move_stack) // 2 + 1}")


def setup_board(game):
    if game.variant_name.lower() == "chess960":
        board = chess.Board(game.initial_fen, chess960=True)
    elif game.variant_name == "From Position":
        board = chess.Board(game.initial_fen)
    else:
        VariantBoard = find_variant(game.variant_name)
        board = VariantBoard()

    for move in game.state["moves"].split():
        try:
            board.push_uci(move)
        except ValueError:
            logger.exception(f"Ignoring illegal move {move} on board {board.fen()}")

    return board


def is_engine_move(game, prior_game, board):
    return game_changed(game, prior_game) and game.is_white == (board.turn == chess.WHITE)


def is_game_over(game):
    return game.state["status"] != "started"


def game_changed(current_game, prior_game):
    if prior_game is None:
        return True

    return current_game.state["moves"] != prior_game.state["moves"]


def tell_user_game_result(game, board):
    winner = game.state.get("winner")
    termination = game.state.get("status")

    winning_name = game.white.name if winner == "white" else game.black.name
    losing_name = game.white.name if winner == "black" else game.black.name

    if winner is not None:
        logger.info(f"{winning_name} won!")
    elif termination == engine_wrapper.Termination.DRAW:
        logger.info("Game ended in draw.")
    else:
        logger.info("Game adjourned.")

    simple_endings = {engine_wrapper.Termination.MATE: "Game won by checkmate.",
                      engine_wrapper.Termination.TIMEOUT: f"{losing_name} forfeited on time.",
                      engine_wrapper.Termination.RESIGN: f"{losing_name} resigned.",
                      engine_wrapper.Termination.ABORT: "Game aborted."}

    if termination in simple_endings:
        logger.info(simple_endings[termination])
    elif termination == engine_wrapper.Termination.DRAW:
        if board.is_fifty_moves():
            logger.info("Game drawn by 50-move rule.")
        elif board.is_repetition():
            logger.info("Game drawn by threefold repetition.")
        else:
            logger.info("Game drawn by agreement.")
    elif termination:
        logger.info(f"Game ended by {termination}")


def print_pgn_game_record(li, config, game, board, engine):
    game_directory = config.get("pgn_directory")
    if not game_directory:
        return

    try:
        os.mkdir(game_directory)
    except FileExistsError:
        pass

    game_file_name = f"{game.white.name} vs {game.black.name} - {game.id}.pgn"
    game_file_name = "".join(c for c in game_file_name if c not in '<>:"/\\|?*')
    game_path = os.path.join(game_directory, game_file_name)

    lichess_game_record = chess.pgn.read_game(io.StringIO(li.get_game_pgn(game.id)))
    try:
        # Recall previously written PGN file to retain engine evaluations.
        with open(game_path) as game_data:
            game_record = chess.pgn.read_game(game_data)
        game_record.headers.update(lichess_game_record.headers)
    except FileNotFoundError:
        game_record = lichess_game_record

    current_node = game_record.game()
    lichess_node = lichess_game_record.game()
    for index, move in enumerate(board.move_stack):
        if current_node.is_end() or current_node.next().move != move:
            current_node = current_node.add_main_variation(move)
        else:
            current_node = current_node.next()

        if not lichess_node.is_end():
            lichess_node = lichess_node.next()
            current_node.set_clock(lichess_node.clock())
            if current_node.comment != lichess_node.comment:
                current_node.comment = f"{current_node.comment} {lichess_node.comment}".strip()

        commentary = engine.comment_for_board_index(index) or {}
        pv_node = current_node.parent.add_line(commentary.get("pv", []))
        pv_node.set_eval(commentary.get("score"), commentary.get("depth"))

    with open(game_path, "w") as game_record_destination:
        pgn_writer = chess.pgn.FileExporter(game_record_destination)
        game_record.accept(pgn_writer)


def intro():
    return fr"""
    .   _/|
    .  // o\
    .  || ._)  lichess-bot {__version__}
    .  //__\
    .  )___(   Play on Lichess with a bot
    """


def start_lichess_bot():
    parser = argparse.ArgumentParser(description="Play on Lichess with a bot")
    parser.add_argument("-u", action="store_true", help="Upgrade your account to a bot account.")
    parser.add_argument("-v", action="store_true", help="Make output more verbose. Include all communication with lichess.")
    parser.add_argument("--config", help="Specify a configuration file (defaults to ./config.yml).")
    parser.add_argument("-l", "--logfile", help="Record all console output to a log file.", default=None)
    args = parser.parse_args()

    logging_level = logging.DEBUG if args.v else logging.INFO
    logging_configurer(logging_level, args.logfile)
    logger.info(intro(), extra={"highlighter": None})
    CONFIG = load_config(args.config or "./config.yml")
    li = lichess.Lichess(CONFIG["token"], CONFIG["url"], __version__, logging_level)

    user_profile = li.get_profile()
    username = user_profile["username"]
    is_bot = user_profile.get("title") == "BOT"
    logger.info(f"Welcome {username}!")

    if args.u and not is_bot:
        is_bot = upgrade_account(li)

    if is_bot:
        start(li, user_profile, CONFIG, logging_level, args.logfile)
    else:
        logger.error(f"{username} is not a bot account. Please upgrade it to a bot account!")


if __name__ == "__main__":
    try:
        start_lichess_bot()
    except Exception:
        logger.exception("Quitting lichess-bot due to an error:")<|MERGE_RESOLUTION|>--- conflicted
+++ resolved
@@ -796,20 +796,11 @@
             tablebase.add_directory(path)
 
         try:
-<<<<<<< HEAD
             def dtz_scorer(board):
                 dtz = -tablebase.probe_dtz(board)
-                return dtz + (1 if dtz > 0 else -1) * board.halfmove_clock
+                return dtz + (1 if dtz > 0 else -1) * board.halfmove_clock * (0 if dtz == 0 else 1)
 
             moves = score_moves(board, dtz_scorer)
-=======
-            moves = {}
-            for move in board.legal_moves:
-                board_copy = board.copy()
-                board_copy.push(move)
-                dtz = -tablebase.probe_dtz(board_copy)
-                moves[move] = dtz + (1 if dtz > 0 else -1) * board_copy.halfmove_clock * (0 if dtz == 0 else 1)
->>>>>>> a9d6f018
 
             def dtz_to_wdl(dtz):
                 return range_scan([(-100, -1),
@@ -862,20 +853,11 @@
             tablebase.add_directory(path)
 
         try:
-<<<<<<< HEAD
             def dtm_scorer(board):
                 dtm = -tablebase.probe_dtm(board)
-                return dtm + (1 if dtm > 0 else -1) * board.halfmove_clock
+                return dtm + (1 if dtm > 0 else -1) * board.halfmove_clock * (0 if dtm == 0 else 1)
 
             moves = score_moves(board, dtm_scorer)
-=======
-            moves = {}
-            for move in board.legal_moves:
-                board_copy = board.copy()
-                board_copy.push(move)
-                dtm = -tablebase.probe_dtm(board_copy)
-                moves[move] = dtm + (1 if dtm > 0 else -1) * board_copy.halfmove_clock * (0 if dtm == 0 else 1)
->>>>>>> a9d6f018
 
             def dtm_to_gaviota_wdl(dtm):
                 return range_scan([(-1, -1),
