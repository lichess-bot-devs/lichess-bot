import argparse
import chess
from chess.variant import find_variant
import chess.polyglot
import engine_wrapper
import model
import json
import lichess
import logging
import multiprocessing
import traceback
import logging_pool
import signal
import sys
import time
import backoff
from config import load_config
from conversation import Conversation, ChatLine
from functools import partial
from requests.exceptions import ChunkedEncodingError, ConnectionError, HTTPError, ReadTimeout
from urllib3.exceptions import ProtocolError
from ColorLogger import enable_color_logging
import threading

logger = logging.getLogger(__name__)

try:
    from http.client import RemoteDisconnected
    # New in version 3.5: Previously, BadStatusLine('') was raised.
except ImportError:
    from http.client import BadStatusLine as RemoteDisconnected

__version__ = "1.1.3"

terminated = False

def signal_handler(signal, frame):
    global terminated
    logger.debug("Recieved SIGINT. Terminating client.")
    terminated = True

signal.signal(signal.SIGINT, signal_handler)

def is_final(exception):
    return isinstance(exception, HTTPError) and exception.response.status_code < 500

def upgrade_account(li):
    if li.upgrade_to_bot_account() is None:
        return False

    logger.info("Succesfully upgraded to Bot Account!")
    return True

@backoff.on_exception(backoff.expo, BaseException, max_time=600, giveup=is_final)
def watch_control_stream(control_queue, li):
    response = li.get_event_stream()
    try:
        for line in response.iter_lines():
            if line:
                event = json.loads(line.decode('utf-8'))
                control_queue.put_nowait(event)
            else:
                control_queue.put_nowait({"type": "ping"})
    except (RemoteDisconnected, ChunkedEncodingError, ConnectionError, ProtocolError, ReadTimeout) as exception:
        logger.error("Terminating client due to connection error")
        traceback.print_exception(type(exception), exception, exception.__traceback__)
        sys.exit()
        global terminated
        terminated = True

def start(li, user_profile, engine_factory, config):
    challenge_config = config["challenge"]
    max_games = challenge_config.get("concurrency", 1)
    logger.info("You're now connected to {} and awaiting challenges.".format(config["url"]))
    manager = multiprocessing.Manager()
    challenge_queue = manager.list()
    control_queue = manager.Queue()
    control_stream = multiprocessing.Process(target=watch_control_stream, args=[control_queue, li])
    control_stream.start()
    busy_processes = 0
    queued_processes = 0

    with logging_pool.LoggingPool(max_games+1) as pool:
        while not terminated:
            event = control_queue.get()
            if event["type"] == "local_game_done":
                busy_processes -= 1
                logger.info("+++ Process Free. Total Queued: {}. Total Used: {}".format(queued_processes, busy_processes))
            elif event["type"] == "challenge":
                chlng = model.Challenge(event["challenge"])
                if chlng.is_supported(challenge_config):
                    challenge_queue.append(chlng)
                    if (challenge_config.get("sort_by", "best") == "best"):
                        list_c = list(challenge_queue)
                        list_c.sort(key=lambda c: -c.score())
                        challenge_queue = list_c
                else:
                    try:
                        li.decline_challenge(chlng.id)
                        logger.info("    Decline {}".format(chlng))
                    except HTTPError as exception:
                        if exception.response.status_code != 404: # ignore missing challenge
                            raise exception
            elif event["type"] == "gameStart":
                if queued_processes <= 0:
                    logger.debug("Something went wrong. Game is starting and we don't have a queued process")
                else:
                    queued_processes -= 1
<<<<<<< HEAD
=======
                game_id = event["game"]["id"]
                pool.apply_async(play_game, [li, game_id, control_queue, engine_factory, user_profile, config, challenge_queue])
>>>>>>> d623c3f8
                busy_processes += 1
                logger.info("--- Process Used. Total Queued: {}. Total Used: {}".format(queued_processes, busy_processes))
                game_id = event["game"]["id"]
                pool.apply_async(play_game, [li, game_id, control_queue, engine_factory, user_profile, config])
            while ((queued_processes + busy_processes) < max_games and challenge_queue): # keep processing the queue until empty or max_games is reached
                chlng = challenge_queue.pop(0)
                try:
                    response = li.accept_challenge(chlng.id)
                    logger.info("    Accept {}".format(chlng))
                    queued_processes += 1
                    logger.info("--- Process Queue. Total Queued: {}. Total Used: {}".format(queued_processes, busy_processes))
                except HTTPError as exception:
                    if exception.response.status_code == 404: # ignore missing challenge
                        logger.info("    Skip missing {}".format(chlng))
                    else:
                        raise exception
    logger.info("Terminated")
    control_stream.terminate()
    control_stream.join()

ponder_results = {}

@backoff.on_exception(backoff.expo, BaseException, max_time=600, giveup=is_final)
def play_game(li, game_id, control_queue, engine_factory, user_profile, config, challenge_queue):
    response = li.get_game_stream(game_id)
    lines = response.iter_lines()

    #Initial response of stream will be the full game info. Store it
    game = model.Game(json.loads(next(lines).decode('utf-8')), user_profile["username"], li.baseUrl, config.get("abort_time", 20))
    board = setup_board(game)
    engine = engine_factory(board)
    conversation = Conversation(game, engine, li, __version__, challenge_queue)

    logger.info("+++ {}".format(game))

    engine_cfg = config["engine"]
    is_uci = engine_cfg["protocol"] == "uci"
    is_uci_ponder = is_uci and engine_cfg.get("uci_ponder", False)
    polyglot_cfg = engine_cfg.get("polyglot", {})
    book_cfg = polyglot_cfg.get("book", {})

    ponder_thread = None

    try:
        if not polyglot_cfg.get("enabled") or not play_first_book_move(game, engine, board, li, book_cfg):
            play_first_move(game, engine, board, li)
    except:
        pass

    ponder_uci = None
    def ponder_thread_func(game, engine, board, wtime, btime, winc, binc):
        global ponder_results        
        best_move , ponder_move = engine.search_with_ponder(board, wtime, btime, winc, binc, True)
        ponder_results[game.id] = ( best_move , ponder_move )

    engine.set_time_control(game)
    while True:
        try:
            binary_chunk = next(lines)
            upd = json.loads(binary_chunk.decode('utf-8')) if binary_chunk else None
            u_type = upd["type"] if upd else "ping"
            if u_type == "chatLine":
                conversation.react(ChatLine(upd), game)
            elif u_type == "gameState":
                game.state = upd
                moves = upd["moves"].split()
                board = update_board(board, moves[-1])
                if not board.is_game_over() and is_engine_move(game, moves):
                    if config.get("fake_think_time") and len(moves) > 9:
                        delay = min(game.clock_initial, game.my_remaining_seconds()) * 0.015
                        accel = 1 - max(0, min(100, len(moves) - 20)) / 150
                        sleep = min(5, delay * accel)
                        time.sleep(sleep)

                    best_move = None
                    ponder_move = None
                    thinking_started_at = time.time()
                    if not ( ponder_thread is None ):
                        move_uci = moves[-1]
                        if ponder_uci == move_uci:
                            engine.engine.ponderhit()
                            ponder_thread.join()
                            ponder_thread = None
                            best_move , ponder_move = ponder_results[game.id]
                        else:                            
                            engine.engine.stop()
                            ponder_thread.join()
                            ponder_thread = None
                        ponder_uci = None

                    if polyglot_cfg.get("enabled") and len(moves) <= polyglot_cfg.get("max_depth", 8) * 2 - 1:
                        book_move = get_book_move(board, book_cfg)
                    else:
                        book_move = None

                    if best_move == None:
                        if book_move == None:
                            wtime = int(upd["wtime"])
                            btime = int(upd["btime"])
                            winc = int(upd["winc"])
                            binc = int(upd["binc"])
                            best_move , ponder_move = engine.search_with_ponder(board, wtime, btime, winc, binc)
                        else:
                            best_move = book_move
                    else:
                        if not ( book_move == None ):
                            best_move = book_move
                            ponder_move = None

                    if is_uci_ponder and not ( ponder_move is None ):
                        mwtime = wtime
                        mbtime = btime
                        elapsed_thinking_time_ms = int ( ( time.time() - thinking_started_at ) * 1000 )
                        if game.is_white:
                            mwtime = wtime - elapsed_thinking_time_ms
                        else:
                            mbtime = btime - elapsed_thinking_time_ms
                        if ( mwtime > 0 ) and ( mbtime > 0 ):
                            ponder_board = board.copy()
                            ponder_board.push(best_move)
                            ponder_board.push(ponder_move)
                            ponder_uci = ponder_move.uci()                            
                            ponder_thread = threading.Thread(target = ponder_thread_func, args = (game, engine, ponder_board, mwtime, mbtime, winc, binc))
                            ponder_thread.start()
                    li.make_move(game.id, best_move)
                    game.abort_in(config.get("abort_time", 20))
            elif u_type == "ping":
                if game.should_abort_now():
                    logger.info("    Aborting {} by lack of activity".format(game.url()))
                    li.abort(game.id)
        except HTTPError as e:
            ongoing_games = li.get_ongoing_games()
            game_over = True
            for ongoing_game in ongoing_games:
                if ongoing_game["gameId"] == game.id:
                    game_over = False
                    break
            if not game_over:
                continue
            else:
                break
        except (RemoteDisconnected, ChunkedEncodingError, ConnectionError, ProtocolError, ReadTimeout) as exception:
            continue
        except (StopIteration):
            break

    logger.info("--- {} Game over".format(game.url()))
    engine.quit()
    if not ( ponder_thread is None ):
        ponder_thread.join()
        ponder_thread = None

    # This can raise queue.NoFull, but that should only happen if we're not processing
    # events fast enough and in this case I believe the exception should be raised
    control_queue.put_nowait({"type": "local_game_done"})


def play_first_move(game, engine, board, li):
    moves = game.state["moves"].split()
    if is_engine_move(game, moves):
        # need to hardcode first movetime since Lichess has 30 sec limit.
        best_move = engine.first_search(board, 10000)
        li.make_move(game.id, best_move)
        return True
    return False


def play_first_book_move(game, engine, board, li, config):
    moves = game.state["moves"].split()
    if is_engine_move(game, moves):
        book_move = get_book_move(board, config)
        if book_move:
            li.make_move(game.id, book_move)
            return True
        else:
            return play_first_move(game, engine, board, li)
    return False

def get_book_move(board, config):
    if board.uci_variant == "chess":
        book = config["standard"]
    else:
        if config.get("{}".format(board.uci_variant)):
            book = config["{}".format(board.uci_variant)]
        else:
            return None
    with chess.polyglot.open_reader(book) as reader:
        try:
            selection = config.get("selection", "weighted_random")
            if selection == "weighted_random":
                move = reader.weighted_choice(board).move()
            elif selection == "uniform_random":
                move = reader.choice(board, config.get("min_weight", 1)).move()
            elif selection == "best_move":
                move = reader.find(board, config.get("min_weight", 1)).move()
        except IndexError:
            # python-chess raises "IndexError" if no entries found
            move = None

    if move is not None:
        logger.info("Got move {} from book {}".format(move, book))
    return move

def setup_board(game):
    if game.variant_name.lower() == "chess960":
        board = chess.Board(game.initial_fen, chess960=True)
    elif game.variant_name == "From Position":
        board = chess.Board(game.initial_fen)
    else:
        VariantBoard = find_variant(game.variant_name)
        board = VariantBoard()
    moves = game.state["moves"].split()
    for move in moves:
        board = update_board(board, move)

    return board


def is_white_to_move(game, moves):
    return len(moves) % 2 == (0 if game.white_starts else 1)


def is_engine_move(game, moves):
    return game.is_white == is_white_to_move(game, moves)


def update_board(board, move):
    uci_move = chess.Move.from_uci(move)
    board.push(uci_move)
    return board

def intro():
    return r"""
    .   _/|
    .  // o\
    .  || ._)  lichess-bot %s
    .  //__\
    .  )___(   Play on Lichess with a bot
    """ % __version__

if __name__ == "__main__":
    enable_color_logging(logging.INFO)
    parser = argparse.ArgumentParser(description='Play on Lichess with a bot')
    parser.add_argument('-u', action='store_true', help='Add this flag to upgrade your account to a bot account.')
    parser.add_argument('-v', action='store_true', help='Verbose output. Changes log level from INFO to DEBUG.')
    parser.add_argument('--config', help='Specify a configuration file (defaults to ./config.yml)')
    parser.add_argument('-l', '--logfile', help="Log file to append logs to.", default=None)
    args = parser.parse_args()

    logging.basicConfig(level=logging.DEBUG if args.v else logging.INFO, filename=args.logfile,
                        format="%(asctime)-15s: %(message)s")
    logger.info(intro())
    CONFIG = load_config(args.config or "./config.yml")
    li = lichess.Lichess(CONFIG["token"], CONFIG["url"], __version__)

    user_profile = li.get_profile()
    username = user_profile["username"]
    is_bot = user_profile.get("title") == "BOT"
    logger.info("Welcome {}!".format(username))

    if args.u is True and is_bot is False:
        is_bot = upgrade_account(li)

    if is_bot:
        engine_factory = partial(engine_wrapper.create_engine, CONFIG)
        start(li, user_profile, engine_factory, CONFIG)
    else:
        logger.error("{} is not a bot account. Please upgrade it to a bot account!".format(user_profile["username"]))<|MERGE_RESOLUTION|>--- conflicted
+++ resolved
@@ -106,15 +106,10 @@
                     logger.debug("Something went wrong. Game is starting and we don't have a queued process")
                 else:
                     queued_processes -= 1
-<<<<<<< HEAD
-=======
-                game_id = event["game"]["id"]
-                pool.apply_async(play_game, [li, game_id, control_queue, engine_factory, user_profile, config, challenge_queue])
->>>>>>> d623c3f8
                 busy_processes += 1
                 logger.info("--- Process Used. Total Queued: {}. Total Used: {}".format(queued_processes, busy_processes))
                 game_id = event["game"]["id"]
-                pool.apply_async(play_game, [li, game_id, control_queue, engine_factory, user_profile, config])
+                pool.apply_async(play_game, [li, game_id, control_queue, engine_factory, user_profile, config, challenge_queue])
             while ((queued_processes + busy_processes) < max_games and challenge_queue): # keep processing the queue until empty or max_games is reached
                 chlng = challenge_queue.pop(0)
                 try:
