--- conflicted
+++ resolved
@@ -408,12 +408,7 @@
                     engine.report_game_result(game, board)
                     tell_user_game_result(game, board)
                     conversation.send_message("player", goodbye)
-<<<<<<< HEAD
                     conversation.send_message("spectator", goodbye_spectators)
-                else:
-                    inform_engine_of_update(engine, game)
-=======
->>>>>>> 1a7b798a
 
                 wb = "w" if board.turn == chess.WHITE else "b"
                 terminate_time = (upd[f"{wb}time"] + upd[f"{wb}inc"]) / 1000 + 60
