--- conflicted
+++ resolved
@@ -154,10 +154,6 @@
     # Initial response of stream will be the full game info. Store it
     initial_state = json.loads(next(lines).decode('utf-8'))
     game = model.Game(initial_state, user_profile["username"], li.baseUrl, config.get("abort_time", 20))
-<<<<<<< HEAD
-=======
-    board = setup_board(game)
->>>>>>> 12b329cb
     engine = engine_factory()
     engine.get_opponent_info(game)
     engine.set_time_control(game)
@@ -174,62 +170,7 @@
     ponder_thread = None
     ponder_uci = None
 
-<<<<<<< HEAD
     first_move = True
-=======
-    def ponder_thread_func(game, engine, board, wtime, btime, winc, binc):
-        global ponder_results
-        best_move, ponder_move = engine.search_with_ponder(board, wtime, btime, winc, binc, True)
-        ponder_results[game.id] = (best_move, ponder_move)
-
-    if len(board.move_stack) < 2:
-        while not terminated:
-            try:
-                if not polyglot_cfg.get("enabled") or not play_first_book_move(game, engine, board, li, book_cfg):
-                    if not play_first_move(game, engine, board, li):
-                        deferredFirstMove = True
-                break
-            except HTTPError as exception:
-                if exception.response.status_code == 400:  # fallthrough
-                    break
-    else:
-        if not is_game_over(game) and is_engine_move(game, board):
-            book_move = None
-            best_move = None
-            ponder_move = None
-            wtime = game.state["wtime"]
-            btime = game.state["btime"]
-            start_time = time.perf_counter_ns()
-
-            if polyglot_cfg.get("enabled") and len(board.move_stack) <= polyglot_cfg.get("max_depth", 8) * 2 - 1:
-                book_move = get_book_move(board, book_cfg)
-
-            if book_move is None:
-                if board.turn == chess.WHITE:
-                    wtime = max(0, wtime - move_overhead - int((time.perf_counter_ns() - start_time) / 1000000))
-                else:
-                    btime = max(0, btime - move_overhead - int((time.perf_counter_ns() - start_time) / 1000000))
-                logger.info("Searching for wtime {} btime {}".format(wtime, btime))
-                best_move, ponder_move = engine.search_with_ponder(board, wtime, btime, game.state["winc"], game.state["binc"])
-                engine.print_stats()
-            else:
-                best_move = book_move
-
-            if is_uci_ponder and ponder_move is not None:
-                ponder_board = board.copy()
-                ponder_board.push(best_move)
-                ponder_board.push(ponder_move)
-                ponder_uci = ponder_move.uci()
-                if board.turn == chess.WHITE:
-                    wtime = max(0, wtime - move_overhead - int((time.perf_counter_ns() - start_time) / 1000000) + game.state["winc"])
-                else:
-                    btime = max(0, btime - move_overhead - int((time.perf_counter_ns() - start_time) / 1000000) + game.state["binc"])
-                logger.info("Pondering for wtime {} btime {}".format(wtime, btime))
-                ponder_thread = threading.Thread(target=ponder_thread_func, args=(game, engine, ponder_board, wtime, btime, game.state["winc"], game.state["binc"]))
-                ponder_thread.start()
-            li.make_move(game.id, best_move)
-
->>>>>>> 12b329cb
     while not terminated:
         try:
             if first_move:
@@ -246,34 +187,6 @@
                 game.state = upd
                 board = setup_board(game)
                 if not is_game_over(game) and is_engine_move(game, board):
-<<<<<<< HEAD
-=======
-                    if config.get("fake_think_time") and len(board.move_stack) > 9:
-                        delay = min(game.clock_initial, game.my_remaining_seconds()) * 0.015
-                        accel = 1 - max(0, min(100, len(board.move_stack) - 20)) / 150
-                        sleep = min(5, delay * accel)
-                        time.sleep(sleep)
-
-                    book_move = None
-                    best_move = None
-                    ponder_move = None
-                    if ponder_thread is not None:
-                        move_uci = board.move_stack[-1].uci()
-                        if ponder_uci == move_uci:
-                            engine.ponderhit()
-                            ponder_thread.join()
-                            ponder_thread = None
-                            best_move, ponder_move = ponder_results[game.id]
-                            engine.print_stats()
-                        else:
-                            engine.stop()
-                            ponder_thread.join()
-                            ponder_thread = None
-                        ponder_uci = None
-
-                    wtime = upd["wtime"]
-                    btime = upd["btime"]
->>>>>>> 12b329cb
                     start_time = time.perf_counter_ns()
                     fake_thinking(config, board, game)
 
@@ -346,15 +259,9 @@
                 if selection == "weighted_random":
                     move = reader.weighted_choice(board).move
                 elif selection == "uniform_random":
-<<<<<<< HEAD
                     move = reader.choice(board, minimum_weight=book_config.get("min_weight", 1)).move
                 elif selection == "best_move":
                     move = reader.find(board, minimum_weight=book_config.get("min_weight", 1)).move
-=======
-                    move = reader.choice(board, minimum_weight=config.get("min_weight", 1)).move
-                elif selection == "best_move":
-                    move = reader.find(board, minimum_weight=config.get("min_weight", 1)).move
->>>>>>> 12b329cb
             except IndexError:
                 # python-chess raises "IndexError" if no entries found
                 move = None
