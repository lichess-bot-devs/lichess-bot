"""The main module that controls lichess-bot."""
import argparse
import chess
import chess.pgn
from chess.variant import find_variant
import engine_wrapper
import model
import json
import lichess
import logging
import logging.handlers
import multiprocessing
import matchmaking
import signal
import time
import backoff
import os
import io
import copy
import math
import sys
import yaml
from config import load_config, Configuration
from conversation import Conversation, ChatLine
from timer import Timer
from requests.exceptions import ChunkedEncodingError, ConnectionError, HTTPError, ReadTimeout
from asyncio.exceptions import TimeoutError as MoveTimeout
from rich.logging import RichHandler
from collections import defaultdict
from collections.abc import Iterator, MutableSequence
from http.client import RemoteDisconnected
from queue import Queue
from multiprocessing.pool import Pool
from typing import Any, Optional, Union
USER_PROFILE_TYPE = dict[str, Any]
EVENT_TYPE = dict[str, Any]
PLAY_GAME_ARGS_TYPE = dict[str, Any]
EVENT_GETATTR_GAME_TYPE = dict[str, Any]
GAME_EVENT_TYPE = dict[str, Any]
CONTROL_QUEUE_TYPE = Queue[EVENT_TYPE]
CORRESPONDENCE_QUEUE_TYPE = Queue[str]
LOGGING_QUEUE_TYPE = Queue[logging.LogRecord]
MULTIPROCESSING_LIST_TYPE = MutableSequence[model.Challenge]
POOL_TYPE = Pool

logger = logging.getLogger(__name__)

with open("versioning.yml") as version_file:
    versioning_info = yaml.safe_load(version_file)

__version__ = versioning_info["lichess_bot_version"]

terminated = False
restart = True


def disable_restart() -> None:
    """Disable restarting lichess-bot when errors occur. Used during testing."""
    global restart
    restart = False


def signal_handler(signal: int, frame: Any) -> None:
    """Terminate lichess-bot."""
    global terminated
    logger.debug("Recieved SIGINT. Terminating client.")
    terminated = True


signal.signal(signal.SIGINT, signal_handler)


def is_final(exception: Exception) -> bool:
    """If `is_final` returns True then we won't retry."""
    return isinstance(exception, HTTPError) and exception.response.status_code < 500


def upgrade_account(li: lichess.Lichess) -> bool:
    """Upgrade the account to a BOT account."""
    if li.upgrade_to_bot_account() is None:
        return False

    logger.info("Succesfully upgraded to Bot Account!")
    return True


def watch_control_stream(control_queue: CONTROL_QUEUE_TYPE, li: lichess.Lichess) -> None:
    """Put the events in a queue."""
    while not terminated:
        try:
            response = li.get_event_stream()
            lines = response.iter_lines()
            for line in lines:
                if line:
                    event = json.loads(line.decode("utf-8"))
                    control_queue.put_nowait(event)
                else:
                    control_queue.put_nowait({"type": "ping"})
        except Exception:
            break

    control_queue.put_nowait({"type": "terminated"})


def do_correspondence_ping(control_queue: CONTROL_QUEUE_TYPE, period: int) -> None:
    """
    Tell the engine to check the correspondence games.

    :param period: How many seconds to wait before sending a correspondence ping.
    """
    while not terminated:
        time.sleep(period)
        control_queue.put_nowait({"type": "correspondence_ping"})


def logging_configurer(level: int, filename: Optional[str]) -> None:
    """
    Configure the logger.

    :param level: The logging level. Either `logging.INFO` or `logging.DEBUG`.
    :param filename: The filename to write the logs to. If it is `None` then the logs aren't written to a file.
    """
    console_handler = RichHandler()
    console_formatter = logging.Formatter("%(message)s")
    console_handler.setFormatter(console_formatter)
    all_handlers: list[logging.Handler] = [console_handler]

    if filename:
        file_handler = logging.FileHandler(filename, delay=True)
        FORMAT = "%(asctime)s %(name)s %(levelname)s %(message)s"
        file_formatter = logging.Formatter(FORMAT)
        file_handler.setFormatter(file_formatter)
        all_handlers.append(file_handler)

    logging.basicConfig(level=level,
                        handlers=all_handlers,
                        force=True)


def logging_listener_proc(queue: LOGGING_QUEUE_TYPE, level: int, log_filename: Optional[str]) -> None:
    """
    Handle events from the logging queue.

    This allows the logs from inside a thread to be printed.
    They are added to the queue, so they are printed outside the thread.
    """
    logging_configurer(level, log_filename)
    logger = logging.getLogger()
    while not terminated:
        task = queue.get()
        try:
            logger.handle(task)
        except Exception:
            pass
        queue.task_done()


def game_logging_configurer(queue: Union[CONTROL_QUEUE_TYPE, LOGGING_QUEUE_TYPE], level: int) -> None:
    """Configure the game logger."""
    h = logging.handlers.QueueHandler(queue)
    root = logging.getLogger()
    root.handlers.clear()
    root.addHandler(h)
    root.setLevel(level)


def game_error_handler(error: BaseException) -> None:
    """Handle game errors."""
    logger.exception("Game ended due to error:", exc_info=error)


def start(li: lichess.Lichess, user_profile: USER_PROFILE_TYPE, config: Configuration, logging_level: int,
          log_filename: Optional[str], one_game: bool = False) -> None:
    """
    Start lichess-bot.

    :param li: Provides communication with lichess.org.
    :param user_profile: Information on our bot.
    :param config: The config that the bot will use.
    :param logging_level: The logging level. Either `logging.INFO` or `logging.DEBUG`.
    :param log_filename: The filename to write the logs to. If it is `None` then the logs aren't written to a file.
    :param one_game: Whether the bot should play only one game. Only used in `test_bot/test_bot.py` to test lichess-bot.
    """
    logger.info(f"You're now connected to {config.url} and awaiting challenges.")
    manager = multiprocessing.Manager()
    challenge_queue: MULTIPROCESSING_LIST_TYPE = manager.list()
    control_queue: CONTROL_QUEUE_TYPE = manager.Queue()
    control_stream = multiprocessing.Process(target=watch_control_stream, args=(control_queue, li))
    control_stream.start()
    correspondence_pinger = multiprocessing.Process(target=do_correspondence_ping,
                                                    args=(control_queue,
                                                          config.correspondence.checkin_period))
    correspondence_pinger.start()
    correspondence_queue: CORRESPONDENCE_QUEUE_TYPE = manager.Queue()

    logging_queue = manager.Queue()
    logging_listener = multiprocessing.Process(target=logging_listener_proc,
                                               args=(logging_queue,
                                                     logging_level,
                                                     log_filename))
    logging_listener.start()

    try:
        lichess_bot_main(li,
                         user_profile,
                         config,
                         logging_level,
                         challenge_queue,
                         control_queue,
                         correspondence_queue,
                         logging_queue,
                         one_game)
    finally:
        control_stream.terminate()
        control_stream.join()
        correspondence_pinger.terminate()
        correspondence_pinger.join()
        logging_listener.terminate()
        logging_listener.join()


def log_proc_count(change: str, active_games: set[str]) -> None:
    """
    Log the number of active games and their IDs.

    :param change: Either "Freed", "Used", or "Queued".
    :param active_games: A set containing the IDs of the active games.
    """
    symbol = "+++" if change == "Freed" else "---"
    logger.info(f"{symbol} Process {change}. Count: {len(active_games)}. IDs: {active_games or None}")


def lichess_bot_main(li: lichess.Lichess,
                     user_profile: USER_PROFILE_TYPE,
                     config: Configuration,
                     logging_level: int,
                     challenge_queue: MULTIPROCESSING_LIST_TYPE,
                     control_queue: CONTROL_QUEUE_TYPE,
                     correspondence_queue: CORRESPONDENCE_QUEUE_TYPE,
                     logging_queue: LOGGING_QUEUE_TYPE,
                     one_game: bool) -> None:
    """
    Handle all the games and challenges.

    :param li: Provides communication with lichess.org.
    :param user_profile: Information on our bot.
    :param config: The config that the bot will use.
    :param logging_level: The logging level. Either `logging.INFO` or `logging.DEBUG`.
    :param challenge_queue: The queue containing the challenges.
    :param control_queue: The queue containing all the events.
    :param correspondence_queue: The queue containing the correspondence games.
    :param logging_queue: The logging queue. Used by `logging_listener_proc`.
    :param one_game: Whether the bot should play only one game. Only used in `test_bot/test_bot.py` to test lichess-bot.
    """
    global restart

    max_games = config.challenge.concurrency

    one_game_completed = False

    all_games = li.get_ongoing_games()
    startup_correspondence_games = [game["gameId"]
                                    for game in all_games
                                    if game["speed"] == "correspondence"]
    active_games = set(game["gameId"]
                       for game in all_games
                       if game["gameId"] not in startup_correspondence_games)
    low_time_games: list[EVENT_GETATTR_GAME_TYPE] = []

    last_check_online_time = Timer(60 * 60)  # one hour interval
    matchmaker = matchmaking.Matchmaking(li, config, user_profile)
    matchmaker.show_earliest_challenge_time()

    play_game_args = {"li": li,
                      "control_queue": control_queue,
                      "user_profile": user_profile,
                      "config": config,
                      "challenge_queue": challenge_queue,
                      "correspondence_queue": correspondence_queue,
                      "logging_queue": logging_queue,
                      "logging_level": logging_level}

    recent_bot_challenges: defaultdict[str, list[Timer]] = defaultdict(list)

    with multiprocessing.pool.Pool(max_games + 1) as pool:
        while not (terminated or (one_game and one_game_completed) or restart):
            event = next_event(control_queue)
            if not event:
                continue

            if event["type"] == "terminated":
                restart = True
                control_queue.task_done()
                break
            elif event["type"] in ["local_game_done", "gameFinish"]:
                id = event["game"]["id"]
                if id in active_games:
                    active_games.discard(id)
                    matchmaker.game_done()
                    log_proc_count("Freed", active_games)
                one_game_completed = True
            elif event["type"] == "challenge":
                handle_challenge(event, li, challenge_queue, config.challenge, user_profile, matchmaker, recent_bot_challenges)
            elif event["type"] == "challengeDeclined":
                matchmaker.declined_challenge(event)
            elif event["type"] == "gameStart":
                matchmaker.accepted_challenge(event)
                start_game(event,
                           pool,
                           play_game_args,
                           config,
                           matchmaker,
                           startup_correspondence_games,
                           correspondence_queue,
                           active_games,
                           low_time_games)

            start_low_time_games(low_time_games, active_games, max_games, pool, play_game_args)
            check_in_on_correspondence_games(pool,
                                             event,
                                             correspondence_queue,
                                             challenge_queue,
                                             play_game_args,
                                             active_games,
                                             max_games)
            accept_challenges(li, challenge_queue, active_games, max_games)
            matchmaker.challenge(active_games, challenge_queue)
            check_online_status(li, user_profile, last_check_online_time)

            control_queue.task_done()

    logger.info("Terminated")


def next_event(control_queue: CONTROL_QUEUE_TYPE) -> EVENT_TYPE:
    """Get the next event from the control queue."""
    try:
        event: EVENT_TYPE = control_queue.get()
    except InterruptedError:
        return {}

    if "type" not in event:
<<<<<<< HEAD
        log_bad_event(event)
        control_queue.task_done()
=======
        logger.warning("Unable to handle response from lichess.org:")
        logger.warning(event)
        control_queue.task_done()  # type: ignore[attr-defined]
>>>>>>> 25146ed7
        return {}

    if event.get("type") != "ping":
        logger.debug(f"Event: {event}")

    return event


correspondence_games_to_start = 0


def check_in_on_correspondence_games(pool: POOL_TYPE,
                                     event: EVENT_TYPE,
                                     correspondence_queue: CORRESPONDENCE_QUEUE_TYPE,
                                     challenge_queue: MULTIPROCESSING_LIST_TYPE,
                                     play_game_args: PLAY_GAME_ARGS_TYPE,
                                     active_games: set[str],
                                     max_games: int) -> None:
    """Start correspondence games."""
    global correspondence_games_to_start

    if event["type"] == "correspondence_ping":
        correspondence_games_to_start = correspondence_queue.qsize()
    elif event["type"] != "local_game_done":
        return

    if challenge_queue:
        return

    while len(active_games) < max_games and correspondence_games_to_start > 0:
        game_id = correspondence_queue.get_nowait()
        correspondence_games_to_start -= 1
        correspondence_queue.task_done()
        start_game_thread(active_games, game_id, play_game_args, pool)


def start_low_time_games(low_time_games: list[EVENT_GETATTR_GAME_TYPE], active_games: set[str], max_games: int,
                         pool: POOL_TYPE, play_game_args: PLAY_GAME_ARGS_TYPE) -> None:
    """Start the games based on how much time we have left."""
    low_time_games.sort(key=lambda g: g.get("secondsLeft", math.inf))
    while low_time_games and len(active_games) < max_games:
        game_id = low_time_games.pop(0)["id"]
        start_game_thread(active_games, game_id, play_game_args, pool)


def accept_challenges(li: lichess.Lichess, challenge_queue: MULTIPROCESSING_LIST_TYPE, active_games: set[str],
                      max_games: int) -> None:
    """Accept a challenge."""
    while len(active_games) < max_games and challenge_queue:
        chlng = challenge_queue.pop(0)
        if chlng.from_self:
            continue

        try:
            logger.info(f"Accept {chlng}")
            li.accept_challenge(chlng.id)
            active_games.add(chlng.id)
            log_proc_count("Queued", active_games)
        except (HTTPError, ReadTimeout) as exception:
            if isinstance(exception, HTTPError) and exception.response.status_code == 404:
                logger.info(f"Skip missing {chlng}")


def check_online_status(li: lichess.Lichess, user_profile: USER_PROFILE_TYPE, last_check_online_time: Timer) -> None:
    """Check if lichess.org thinks the bot is online or not. If it isn't, we restart it."""
    global restart

    if last_check_online_time.is_expired():
        try:
            if not li.is_online(user_profile["id"]):
                logger.info("Will restart lichess-bot")
                restart = True
            last_check_online_time.reset()
        except (HTTPError, ReadTimeout):
            pass


def sort_challenges(challenge_queue: MULTIPROCESSING_LIST_TYPE, challenge_config: Configuration) -> None:
    """
    Sort the challenges.

    They can be sorted either by rating (the best challenger is accepted first),
    or by time (the first challenger is accepted first).
    """
    if challenge_config.sort_by == "best":
        list_c = list(challenge_queue)
        list_c.sort(key=lambda c: -c.score())
        challenge_queue[:] = list_c


def start_game_thread(active_games: set[str], game_id: str, play_game_args: PLAY_GAME_ARGS_TYPE, pool: POOL_TYPE) -> None:
    """Start a game thread."""
    active_games.add(game_id)
    log_proc_count("Used", active_games)
    play_game_args["game_id"] = game_id
    pool.apply_async(play_game,
                     kwds=play_game_args,
                     error_callback=game_error_handler)


def start_game(event: EVENT_TYPE,
               pool: POOL_TYPE,
               play_game_args: PLAY_GAME_ARGS_TYPE,
               config: Configuration,
               matchmaker: matchmaking.Matchmaking,
               startup_correspondence_games: list[str],
               correspondence_queue: CORRESPONDENCE_QUEUE_TYPE,
               active_games: set[str],
               low_time_games: list[EVENT_GETATTR_GAME_TYPE]) -> None:
    """
    Start a game.

    :param event: The gameStart event.
    :param pool: The thread pool that the game is added to, so they can be run asynchronously.
    :param play_game_args: The args passed to `play_game`.
    :param config: The config the bot will use.
    :param matchmaker: The matchmaker that challenges other bots.
    :param startup_correspondence_games: A list of correspondence games that have to be started.
    :param correspondence_queue: The queue that correspondence games are added to, to be started.
    :param active_games: A set of all the games that aren't correspondence games.
    :param low_time_games: A list of games, in which we don't have much time remaining.
    """
    game_id = event["game"]["id"]
    if matchmaker.challenge_id == game_id:
        matchmaker.challenge_id = ""
    if game_id in startup_correspondence_games:
        if enough_time_to_queue(event, config):
            logger.info(f'--- Enqueue {config.url + game_id}')
            correspondence_queue.put_nowait(game_id)
        else:
            logger.info(f'--- Will start {config.url + game_id} as soon as possible')
            low_time_games.append(event["game"])
        startup_correspondence_games.remove(game_id)
    else:
        start_game_thread(active_games, game_id, play_game_args, pool)


def enough_time_to_queue(event: EVENT_TYPE, config: Configuration) -> bool:
    """Check whether the correspondence must be started now or if it can wait."""
    corr_cfg = config.correspondence
    minimum_time = (corr_cfg.checkin_period + corr_cfg.move_time) * 10
    game = event["game"]
    return not game["isMyTurn"] or game.get("secondsLeft", math.inf) > minimum_time


def handle_challenge(event: EVENT_TYPE, li: lichess.Lichess, challenge_queue: MULTIPROCESSING_LIST_TYPE,
                     challenge_config: Configuration, user_profile: USER_PROFILE_TYPE,
                     matchmaker: matchmaking.Matchmaking, recent_bot_challenges: defaultdict[str, list[Timer]]) -> None:
    """Handle incoming challenges. It either accepts, declines, or queues them to accept later."""
    chlng = model.Challenge(event["challenge"], user_profile)
    is_supported, decline_reason = chlng.is_supported(challenge_config, recent_bot_challenges)
    if is_supported:
        challenge_queue.append(chlng)
        if challenge_config.recent_bot_challenge_age is not None:
            recent_bot_challenges[chlng.challenger.name].append(Timer(challenge_config.recent_bot_challenge_age))
        sort_challenges(challenge_queue, challenge_config)
        time_window = challenge_config.recent_bot_challenge_age
        if time_window is not None:
            recent_bot_challenges[chlng.challenger.name].append(Timer(time_window))
    elif chlng.id != matchmaker.challenge_id:
        li.decline_challenge(chlng.id, reason=decline_reason)


@backoff.on_exception(backoff.expo, BaseException, max_time=600, giveup=is_final)  # type: ignore[arg-type]
def play_game(li: lichess.Lichess,
              game_id: str,
              control_queue: CONTROL_QUEUE_TYPE,
              user_profile: USER_PROFILE_TYPE,
              config: Configuration,
              challenge_queue: MULTIPROCESSING_LIST_TYPE,
              correspondence_queue: CORRESPONDENCE_QUEUE_TYPE,
              logging_queue: LOGGING_QUEUE_TYPE,
              logging_level: int) -> None:
    """
    Play a game.

    :param li: Provides communication with lichess.org.
    :param game_id: The id of the game.
    :param control_queue: The control queue that contains events (adds `local_game_done` to the queue).
    :param user_profile: Information on our bot.
    :param config: The config that the bot will use.
    :param challenge_queue: The queue containing the challenges.
    :param correspondence_queue: The queue containing the correspondence games.
    :param logging_queue: The logging queue. Used by `logging_listener_proc`.
    :param logging_level: The logging level. Either `logging.INFO` or `logging.DEBUG`.
    """
    game_logging_configurer(logging_queue, logging_level)
    logger = logging.getLogger(__name__)

    response = li.get_game_stream(game_id)
    lines = response.iter_lines()

    # Initial response of stream will be the full game info. Store it.
    initial_state = json.loads(next(lines).decode("utf-8"))
    logger.debug(f"Initial state: {initial_state}")
    abort_time = config.abort_time
    game = model.Game(initial_state, user_profile["username"], li.baseUrl, abort_time)

    with engine_wrapper.create_engine(config) as engine:
        engine.get_opponent_info(game)
        logger.debug(f"The engine for game {game_id} has pid={engine.get_pid()}")
        conversation = Conversation(game, engine, li, __version__, challenge_queue)

        logger.info(f"+++ {game}")

        is_correspondence = game.speed == "correspondence"
        correspondence_cfg = config.correspondence
        correspondence_move_time = correspondence_cfg.move_time * 1000
        correspondence_disconnect_time = correspondence_cfg.disconnect_time

        engine_cfg = config.engine
        ponder_cfg = correspondence_cfg if is_correspondence else engine_cfg
        can_ponder = ponder_cfg.uci_ponder or ponder_cfg.ponder
        move_overhead = config.move_overhead
        delay_seconds = config.rate_limiting_delay / 1000

        keyword_map: defaultdict[str, str] = defaultdict(str, me=game.me.name, opponent=game.opponent.name)
        hello = get_greeting("hello", config.greeting, keyword_map)
        goodbye = get_greeting("goodbye", config.greeting, keyword_map)
        hello_spectators = get_greeting("hello_spectators", config.greeting, keyword_map)
        goodbye_spectators = get_greeting("goodbye_spectators", config.greeting, keyword_map)

        disconnect_time = correspondence_disconnect_time if not game.state.get("moves") else 0
        prior_game = None
        board = chess.Board()
        upd: dict[str, Any] = game.state
        while not terminated:
            move_attempted = False
            try:
                upd = upd or next_update(lines)
                u_type = upd["type"] if upd else "ping"
                if u_type == "chatLine":
                    conversation.react(ChatLine(upd), game)
                elif u_type == "gameState":
                    game.state = upd
                    board = setup_board(game)
                    if not is_game_over(game) and is_engine_move(game, prior_game, board):
                        disconnect_time = correspondence_disconnect_time
                        say_hello(conversation, hello, hello_spectators, board)
                        start_time = time.perf_counter_ns()
                        fake_thinking(config, board, game)
                        print_move_number(board)
                        move_attempted = True
                        engine.play_move(board,
                                         game,
                                         li,
                                         start_time,
                                         move_overhead,
                                         can_ponder,
                                         is_correspondence,
                                         correspondence_move_time,
                                         engine_cfg)
                        time.sleep(delay_seconds)
                    elif is_game_over(game):
                        engine.report_game_result(game, board)
                        tell_user_game_result(game, board)
                        conversation.send_message("player", goodbye)
                        conversation.send_message("spectator", goodbye_spectators)

                    wb = "w" if board.turn == chess.WHITE else "b"
                    terminate_time = (upd[f"{wb}time"] + upd[f"{wb}inc"]) / 1000 + 60
                    game.ping(abort_time, terminate_time, disconnect_time)
                    prior_game = copy.deepcopy(game)
                elif u_type == "ping" and should_exit_game(board, game, prior_game, li, is_correspondence):
                    break
            except (HTTPError,
                    ReadTimeout,
                    RemoteDisconnected,
                    ChunkedEncodingError,
                    ConnectionError,
                    StopIteration,
                    MoveTimeout) as e:
                stopped = isinstance(e, StopIteration)
                is_ongoing = game.id in (ongoing_game["gameId"] for ongoing_game in li.get_ongoing_games())
                if stopped or (not move_attempted and not is_ongoing):
                    break
            finally:
                upd = {}

        try_print_pgn_game_record(li, config, game, board, engine)
    final_queue_entries(control_queue, correspondence_queue, game, is_correspondence)


def get_greeting(greeting: str, greeting_cfg: Configuration, keyword_map: defaultdict[str, str]) -> str:
    """Get the greeting to send to the chat."""
    greeting_text: str = greeting_cfg.lookup(greeting)
    return greeting_text.format_map(keyword_map)


def say_hello(conversation: Conversation, hello: str, hello_spectators: str, board: chess.Board) -> None:
    """Send the greetings to the chat rooms."""
    if len(board.move_stack) < 2:
        conversation.send_message("player", hello)
        conversation.send_message("spectator", hello_spectators)


def fake_thinking(config: Configuration, board: chess.Board, game: model.Game) -> None:
    """Wait some time before starting to search for a move."""
    if config.fake_think_time and len(board.move_stack) > 9:
        delay = min(game.clock_initial, game.my_remaining_seconds()) * 0.015
        accel = 1 - max(0, min(100, len(board.move_stack) - 20)) / 150
        sleep = min(5, delay * accel)
        time.sleep(sleep)


def print_move_number(board: chess.Board) -> None:
    """Log the move number."""
    logger.info("")
    logger.info(f"move: {len(board.move_stack) // 2 + 1}")


def next_update(lines: Iterator[bytes]) -> GAME_EVENT_TYPE:
    """Get the next game state."""
    binary_chunk = next(lines)
    upd: GAME_EVENT_TYPE = json.loads(binary_chunk.decode("utf-8")) if binary_chunk else {}
    if upd:
        logger.debug(f"Game state: {upd}")
    return upd


def setup_board(game: model.Game) -> chess.Board:
    """Set up the board."""
    if game.variant_name.lower() == "chess960":
        board = chess.Board(game.initial_fen, chess960=True)
    elif game.variant_name == "From Position":
        board = chess.Board(game.initial_fen)
    else:
        VariantBoard = find_variant(game.variant_name)
        board = VariantBoard()

    for move in game.state["moves"].split():
        try:
            board.push_uci(move)
        except ValueError:
            logger.exception(f"Ignoring illegal move {move} on board {board.fen()}")

    return board


def is_engine_move(game: model.Game, prior_game: Optional[model.Game], board: chess.Board) -> bool:
    """Check whether it is the engine's turn."""
    return game_changed(game, prior_game) and game.is_white == (board.turn == chess.WHITE)


def is_game_over(game: model.Game) -> bool:
    """Check whether the game is over."""
    status: str = game.state["status"]
    return status != "started"


def should_exit_game(board: chess.Board, game: model.Game, prior_game: Optional[model.Game], li: lichess.Lichess,
                     is_correspondence: bool) -> bool:
    """Whether we should exit a game."""
    if (is_correspondence
            and not is_engine_move(game, prior_game, board)
            and game.should_disconnect_now()):
        return True
    elif game.should_abort_now():
        logger.info(f"Aborting {game.url()} by lack of activity")
        li.abort(game.id)
        return True
    elif game.should_terminate_now():
        logger.info(f"Terminating {game.url()} by lack of activity")
        if game.is_abortable():
            li.abort(game.id)
        return True
    else:
        return False


def final_queue_entries(control_queue: CONTROL_QUEUE_TYPE, correspondence_queue: CORRESPONDENCE_QUEUE_TYPE,
                        game: model.Game, is_correspondence: bool) -> None:
    """
    Log the game that ended or we disconnected from, and sends a `local_game_done` for the game.

     If this is an unfinished correspondence game, put it in a queue to resume later.
    """
    if is_correspondence and not is_game_over(game):
        logger.info(f"--- Disconnecting from {game.url()}")
        correspondence_queue.put_nowait(game.id)
    else:
        logger.info(f"--- {game.url()} Game over")

    control_queue.put_nowait({"type": "local_game_done", "game": {"id": game.id}})


def game_changed(current_game: model.Game, prior_game: Optional[model.Game]) -> bool:
    """Check whether the current game state is different from the previous game state."""
    if prior_game is None:
        return True

    current_game_moves_str: str = current_game.state["moves"]
    prior_game_moves_str: str = prior_game.state["moves"]
    return current_game_moves_str != prior_game_moves_str


def tell_user_game_result(game: model.Game, board: chess.Board) -> None:
    """Log the game result."""
    winner = game.state.get("winner")
    termination = game.state.get("status")

    winning_name = game.white.name if winner == "white" else game.black.name
    losing_name = game.white.name if winner == "black" else game.black.name

    if winner is not None:
        logger.info(f"{winning_name} won!")
    elif termination in [model.Termination.DRAW, model.Termination.TIMEOUT]:
        logger.info("Game ended in a draw.")
    else:
        logger.info("Game adjourned.")

    simple_endings = {model.Termination.MATE: "Game won by checkmate.",
                      model.Termination.RESIGN: f"{losing_name} resigned.",
                      model.Termination.ABORT: "Game aborted."}

    if termination in simple_endings:
        logger.info(simple_endings[termination])
    elif termination == model.Termination.DRAW:
        draw_results = [(board.is_fifty_moves(), "Game drawn by 50-move rule."),
                        (board.is_repetition(), "Game drawn by threefold repetition."),
                        (board.is_insufficient_material(), "Game drawn from insufficient material."),
                        (board.is_stalemate(), "Game drawn by stalemate."),
                        (True, "Game drawn by agreement.")]
        messages = [draw_message for is_result, draw_message in draw_results if is_result]
        logger.info(messages[0])
    elif termination == model.Termination.TIMEOUT:
        if winner:
            logger.info(f"{losing_name} forfeited on time.")
        else:
            timeout_name = game.white.name if game.state.get("wtime") == 0 else game.black.name
            other_name = game.white.name if timeout_name == game.black.name else game.black.name
            logger.info(f"{timeout_name} ran out of time, but {other_name} did not have enough material to mate.")
    elif termination:
        logger.info(f"Game ended by {termination}")


def try_print_pgn_game_record(li: lichess.Lichess, config: Configuration, game: model.Game, board: chess.Board,
                              engine: engine_wrapper.EngineWrapper) -> None:
    """
    Call `print_pgn_game_record` to write the game to a PGN file and handle errors raised by it.

    :param li: Provides communication with lichess.org.
    :param config: The config that the bot will use.
    :param game: Contains information about the game (e.g. the players' names).
    :param board: The board. Contains the moves.
    :param engine: The engine. Contains information about the moves (e.g. eval, PV, depth).
    """
    if board is None:
        return

    try:
        print_pgn_game_record(li, config, game, board, engine)
    except Exception:
        logger.exception("Error writing game record:")


def print_pgn_game_record(li: lichess.Lichess, config: Configuration, game: model.Game, board: chess.Board,
                          engine: engine_wrapper.EngineWrapper) -> None:
    """
    Write the game to a PGN file.

    :param li: Provides communication with lichess.org.
    :param config: The config that the bot will use.
    :param game: Contains information about the game (e.g. the players' names).
    :param board: The board. Contains the moves.
    :param engine: The engine. Contains information about the moves (e.g. eval, PV, depth).
    """
    if not config.pgn_directory:
        return

    try:
        os.mkdir(config.pgn_directory)
    except FileExistsError:
        pass

    game_file_name = f"{game.white.name} vs {game.black.name} - {game.id}.pgn"
    game_file_name = "".join(c for c in game_file_name if c not in '<>:"/\\|?*')
    game_path = os.path.join(config.pgn_directory, game_file_name)

    lichess_game_record = chess.pgn.read_game(io.StringIO(li.get_game_pgn(game.id))) or chess.pgn.Game()
    try:
        # Recall previously written PGN file to retain engine evaluations.
        with open(game_path) as game_data:
            game_record = chess.pgn.read_game(game_data) or lichess_game_record
        game_record.headers.update(lichess_game_record.headers)
    except FileNotFoundError:
        game_record = lichess_game_record

    fill_missing_pgn_headers(game_record, game)

    current_node: Union[chess.pgn.Game, chess.pgn.ChildNode] = game_record.game()
    lichess_node: Union[chess.pgn.Game, chess.pgn.ChildNode] = lichess_game_record.game()
    for index, move in enumerate(board.move_stack):
        next_node = current_node.next()
        if next_node is None or next_node.move != move:
            current_node = current_node.add_main_variation(move)
        else:
            current_node = next_node

        next_lichess_node = lichess_node.next()
        if next_lichess_node:
            lichess_node = next_lichess_node
            current_node.set_clock(lichess_node.clock())
            if current_node.comment != lichess_node.comment:
                current_node.comment = f"{current_node.comment} {lichess_node.comment}".strip()

        commentary = engine.comment_for_board_index(index)
        pv_node = current_node.parent.add_line(commentary["pv"]) if "pv" in commentary else current_node
        pv_node.set_eval(commentary.get("score"), commentary.get("depth"))

    with open(game_path, "w") as game_record_destination:
        pgn_writer = chess.pgn.FileExporter(game_record_destination)
        game_record.accept(pgn_writer)


def fill_missing_pgn_headers(game_record: chess.pgn.Game, game: model.Game) -> None:
    """
    Fill in any missing headers in the PGN record provided by lichess.org with information from `game`.

    :param game_record: A `chess.pgn.Game` object containing information about the game lichess.org's PGN file.
    :param game: Contains information about the game (e.g. the players' names), which is used to get the local headers.
    """
    local_headers = get_headers(game)
    for header, game_value in local_headers.items():
        record_value = game_record.headers.get(header)
        if not record_value or record_value.startswith("?") or (header == "Result" and record_value == "*"):
            game_record.headers[header] = str(game_value)


def get_headers(game: model.Game) -> dict[str, Union[str, int]]:
    """
    Create local headers to be written in the PGN file.

    :param game: Contains information about the game (e.g. the players' names).
    :return: The headers in a dict.
    """
    headers: dict[str, Union[str, int]] = {}
    headers["Event"] = game.pgn_event()
    headers["Site"] = game.short_url()
    headers["Date"] = game.game_start.strftime("%Y.%m.%d")
    headers["White"] = game.white.name or str(game.white)
    headers["Black"] = game.black.name or str(game.black)
    headers["Result"] = game.result()

    if game.black.rating:
        headers["BlackElo"] = game.black.rating
    if game.black.title:
        headers["BlackTitle"] = game.black.title

    if game.perf_name != "correspondence":
        headers["TimeControl"] = game.time_control()

    headers["UTCDate"] = headers["Date"]
    headers["UTCTime"] = game.game_start.strftime("%H:%M:%S")
    if game.variant_name not in ["Standard", "From Position"]:
        headers["Variant"] = game.variant_name

    if game.white.rating:
        headers["WhiteElo"] = game.white.rating
    if game.white.title:
        headers["WhiteTitle"] = game.white.title

    return headers


def intro() -> str:
    """Return the intro string."""
    return fr"""
    .   _/|
    .  // o\
    .  || ._)  lichess-bot {__version__}
    .  //__\
    .  )___(   Play on Lichess with a bot
    """


def start_lichess_bot() -> None:
    """Parse arguments passed to lichess-bot.py and starts lichess-bot."""
    parser = argparse.ArgumentParser(description="Play on Lichess with a bot")
    parser.add_argument("-u", action="store_true", help="Upgrade your account to a bot account.")
    parser.add_argument("-v", action="store_true", help="Make output more verbose. Include all communication with lichess.")
    parser.add_argument("--config", help="Specify a configuration file (defaults to ./config.yml).")
    parser.add_argument("-l", "--logfile", help="Record all console output to a log file.", default=None)
    args = parser.parse_args()

    logging_level = logging.DEBUG if args.v else logging.INFO
    logging_configurer(logging_level, args.logfile)
    logger.info(intro(), extra={"highlighter": None})
    CONFIG = load_config(args.config or "./config.yml")
    max_retries = CONFIG.engine.online_moves.max_retries
    check_python_version()
    li = lichess.Lichess(CONFIG.token, CONFIG.url, __version__, logging_level, max_retries)

    user_profile = li.get_profile()
    username = user_profile["username"]
    is_bot = user_profile.get("title") == "BOT"
    logger.info(f"Welcome {username}!")

    if args.u and not is_bot:
        is_bot = upgrade_account(li)

    if is_bot:
        start(li, user_profile, CONFIG, logging_level, args.logfile)
    else:
        logger.error(f"{username} is not a bot account. Please upgrade it to a bot account!")


def check_python_version() -> None:
    """Raise a warning or an exception if the version isn't supported or is deprecated."""
    def version_numeric(version_str: str) -> list[int]:
        return [int(n) for n in version_str.split(".")]

    python_deprecated_version = version_numeric(versioning_info["deprecated_python_version"])
    python_good_version = version_numeric(versioning_info["minimum_python_version"])
    version_change_date = versioning_info["deprecation_date"]
    this_python_version = list(sys.version_info[0:2])

    def version_str(version: list[int]) -> str:
        return f"Python {'.'.join(str(n) for n in version)}"

    upgrade_request = (f"You are currently running {version_str(this_python_version)}. "
                       f"Please upgrade to {version_str(python_good_version)} or newer")
    out_of_date_error = RuntimeError("A newer version of Python is required "
                                     f"to run this version of lichess-bot. {upgrade_request}.")
    out_of_date_warning = ("A newer version of Python will be required "
                           f"on {version_change_date} to run lichess-bot. {upgrade_request} before then.")

    this_lichess_bot_version = version_numeric(__version__)
    lichess_bot_breaking_version = list(version_change_date.timetuple()[0:3])

    if this_python_version < python_deprecated_version:
        raise out_of_date_error

    if this_python_version == python_deprecated_version:
        if this_lichess_bot_version < lichess_bot_breaking_version:
            logger.warning(out_of_date_warning)
        else:
            raise out_of_date_error


if __name__ == "__main__":
    multiprocessing.set_start_method('spawn')
    try:
        while restart:
            restart = False
            start_lichess_bot()
            time.sleep(10 if restart else 0)
    except Exception:
        logger.exception("Quitting lichess-bot due to an error:")<|MERGE_RESOLUTION|>--- conflicted
+++ resolved
@@ -340,14 +340,9 @@
         return {}
 
     if "type" not in event:
-<<<<<<< HEAD
-        log_bad_event(event)
-        control_queue.task_done()
-=======
         logger.warning("Unable to handle response from lichess.org:")
         logger.warning(event)
-        control_queue.task_done()  # type: ignore[attr-defined]
->>>>>>> 25146ed7
+        control_queue.task_done()
         return {}
 
     if event.get("type") != "ping":
