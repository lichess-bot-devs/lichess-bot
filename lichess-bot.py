import argparse
import chess
from chess.variant import find_variant
import chess.polyglot
import engine_wrapper
import model
import json
import lichess
import logging
import logging.handlers
import multiprocessing
import logging_pool
import signal
import time
import backoff
import sys
from config import load_config
from conversation import Conversation, ChatLine
from functools import partial
from requests.exceptions import ChunkedEncodingError, ConnectionError, HTTPError, ReadTimeout
from urllib3.exceptions import ProtocolError
from ColorLogger import enable_color_logging

logger = logging.getLogger(__name__)

from http.client import RemoteDisconnected

__version__ = "1.2.0"

terminated = False


def signal_handler(signal, frame):
    global terminated
    logger.debug("Recieved SIGINT. Terminating client.")
    terminated = True


signal.signal(signal.SIGINT, signal_handler)


def is_final(exception):
    return isinstance(exception, HTTPError) and exception.response.status_code < 500


def upgrade_account(li):
    if li.upgrade_to_bot_account() is None:
        return False

    logger.info("Succesfully upgraded to Bot Account!")
    return True


def watch_control_stream(control_queue, li):
    while not terminated:
        try:
            response = li.get_event_stream()
            lines = response.iter_lines()
            for line in lines:
                if line:
                    event = json.loads(line.decode('utf-8'))
                    control_queue.put_nowait(event)
                else:
                    control_queue.put_nowait({"type": "ping"})
        except Exception:
            pass


def do_correspondence_ping(control_queue, period):
    while not terminated:
        time.sleep(period)
        control_queue.put_nowait({"type": "correspondence_ping"})


def listener_configurer(level, filename):
    logging.basicConfig(level=level, filename=filename,
                        format="%(asctime)-15s: %(message)s")
    enable_color_logging(level)


def logging_listener_proc(queue, configurer, level, log_filename):
    configurer(level, log_filename)
    logger = logging.getLogger()
    while not terminated:
        try:
            logger.handle(queue.get())
        except Exception:
            pass


def game_logging_configurer(queue, level):
    if sys.platform == 'win32':
        h = logging.handlers.QueueHandler(queue)
        root = logging.getLogger()
        root.handlers.clear()
        root.addHandler(h)
        root.setLevel(level)


def start(li, user_profile, engine_factory, config, logging_level, log_filename):
    challenge_config = config["challenge"]
    max_games = challenge_config.get("concurrency", 1)
    logger.info("You're now connected to {} and awaiting challenges.".format(config["url"]))
    manager = multiprocessing.Manager()
    challenge_queue = manager.list()
    control_queue = manager.Queue()
    control_stream = multiprocessing.Process(target=watch_control_stream, args=[control_queue, li])
    control_stream.start()
    correspondence_cfg = config.get("correspondence", {}) or {}
    correspondence_checkin_period = correspondence_cfg.get("checkin_period", 600)
    correspondence_pinger = multiprocessing.Process(target=do_correspondence_ping, args=[control_queue, correspondence_checkin_period])
    correspondence_pinger.start()
    correspondence_queue = manager.Queue()
    correspondence_queue.put("")
    wait_for_correspondence_ping = False
    busy_processes = 0
    queued_processes = 0

    logging_queue = manager.Queue()
    logging_listener = multiprocessing.Process(target=logging_listener_proc, args=(logging_queue, listener_configurer, logging_level, log_filename))
    logging_listener.start()

    with logging_pool.LoggingPool(max_games + 1) as pool:
        while not terminated:
            try:
                event = control_queue.get()
            except InterruptedError:
                continue
            if event["type"] == "terminated":
                break
            elif event["type"] == "local_game_done":
                busy_processes -= 1
                logger.info("+++ Process Free. Total Queued: {}. Total Used: {}".format(queued_processes, busy_processes))
            elif event["type"] == "challenge":
                chlng = model.Challenge(event["challenge"])
                if chlng.is_supported(challenge_config):
                    challenge_queue.append(chlng)
                    if (challenge_config.get("sort_by", "best") == "best"):
                        list_c = list(challenge_queue)
                        list_c.sort(key=lambda c: -c.score())
                        challenge_queue = list_c
                else:
                    try:
                        reason = "generic"
                        challenge = config["challenge"]
                        if not chlng.is_supported_variant(challenge["variants"]):
                            reason = "variant"
                        if not chlng.is_supported_time_control(challenge["time_controls"], challenge.get("max_increment", 180), challenge.get("min_increment", 0), challenge.get("max_base", 315360000), challenge.get("min_base", 0)):
                            reason = "timeControl"
                        if not chlng.is_supported_mode(challenge["modes"]):
                            reason = "casual" if chlng.rated else "rated"
                        if not challenge.get("accept_bot", False) and chlng.challenger_is_bot:
                            reason = "noBot"
                        if challenge.get("only_bot", False) and not chlng.challenger_is_bot:
                            reason = "onlyBot"
                        li.decline_challenge(chlng.id, reason=reason)
                        logger.info("    Decline {} for reason '{}'".format(chlng, reason))
                    except Exception:
                        pass
            elif event["type"] == "gameStart":
                if queued_processes <= 0:
                    logger.debug("Something went wrong. Game is starting and we don't have a queued process")
                else:
                    queued_processes -= 1
                busy_processes += 1
                logger.info("--- Process Used. Total Queued: {}. Total Used: {}".format(queued_processes, busy_processes))
                game_id = event["game"]["id"]
                pool.apply_async(play_game, [li, game_id, control_queue, engine_factory, user_profile, config, challenge_queue, correspondence_queue, logging_queue, game_logging_configurer, logging_level])

            if event["type"] == "correspondence_ping" or (event["type"] == "local_game_done" and not wait_for_correspondence_ping):
                if event["type"] == "correspondence_ping" and wait_for_correspondence_ping:
                    correspondence_queue.put("")

                wait_for_correspondence_ping = False
                while (busy_processes + queued_processes) < max_games:
                    game_id = correspondence_queue.get()
                    # stop checking in on games if we have checked in on all games since the last correspondence_ping
                    if not game_id:
                        wait_for_correspondence_ping = True
                        break
                    else:
                        busy_processes += 1
                        logger.info("--- Process Used. Total Queued: {}. Total Used: {}".format(queued_processes, busy_processes))
                        pool.apply_async(play_game, [li, game_id, control_queue, engine_factory, user_profile, config, challenge_queue, correspondence_queue, logging_queue, game_logging_configurer, logging_level])

            while ((queued_processes + busy_processes) < max_games and challenge_queue):  # keep processing the queue until empty or max_games is reached
                chlng = challenge_queue.pop(0)
                try:
                    logger.info("    Accept {}".format(chlng))
                    queued_processes += 1
                    li.accept_challenge(chlng.id)
                    logger.info("--- Process Queue. Total Queued: {}. Total Used: {}".format(queued_processes, busy_processes))
                except (HTTPError, ReadTimeout) as exception:
                    if isinstance(exception, HTTPError) and exception.response.status_code == 404:  # ignore missing challenge
                        logger.info("    Skip missing {}".format(chlng))
                    queued_processes -= 1

            control_queue.task_done()

    logger.info("Terminated")
    control_stream.terminate()
    control_stream.join()
    correspondence_pinger.terminate()
    correspondence_pinger.join()
    logging_listener.terminate()
    logging_listener.join()


@backoff.on_exception(backoff.expo, BaseException, max_time=600, giveup=is_final)
def play_game(li, game_id, control_queue, engine_factory, user_profile, config, challenge_queue, correspondence_queue, logging_queue, logging_configurer, logging_level):
    logging_configurer(logging_queue, logging_level)
    logger = logging.getLogger(__name__)

    response = li.get_game_stream(game_id)
    lines = response.iter_lines()

    # Initial response of stream will be the full game info. Store it
    initial_state = json.loads(next(lines).decode('utf-8'))
    game = model.Game(initial_state, user_profile["username"], li.baseUrl, config.get("abort_time", 20))
    engine = engine_factory()
    engine.get_opponent_info(game)
    conversation = Conversation(game, engine, li, __version__, challenge_queue)

    logger.info("+++ {}".format(game))

    is_correspondence = game.perf_name == "Correspondence"
    correspondence_cfg = config.get("correspondence", {}) or {}
    correspondence_move_time = correspondence_cfg.get("move_time", 60) * 1000

    engine_cfg = config["engine"]
    ponder_cfg = correspondence_cfg if is_correspondence else engine_cfg
    can_ponder = ponder_cfg.get("uci_ponder", False) or ponder_cfg.get('ponder', False)
    move_overhead = config.get("move_overhead", 1000)
    delay_seconds = config.get("rate_limiting_delay", 0)/1000
    polyglot_cfg = engine_cfg.get("polyglot", {})

    first_move = True
    correspondence_disconnect_time = 0
    while not terminated:
        try:
            if first_move:
                upd = game.state
                first_move = False
            else:
                binary_chunk = next(lines)
                upd = json.loads(binary_chunk.decode('utf-8')) if binary_chunk else None

            u_type = upd["type"] if upd else "ping"
            if u_type == "chatLine":
                conversation.react(ChatLine(upd), game)
            elif u_type == "gameState":
                game.state = upd
                board = setup_board(game)
                if not is_game_over(game) and is_engine_move(game, board):
                    start_time = time.perf_counter_ns()
                    fake_thinking(config, board, game)
                    print_move_number(board)
                    correspondence_disconnect_time = correspondence_cfg.get("disconnect_time", 300)

                    best_move = get_book_move(board, polyglot_cfg)
                    if best_move is None:
                        if len(board.move_stack) < 2:
<<<<<<< HEAD
                            best_move = choose_first_move(engine, board, can_ponder)
                        elif is_correspondence:
                            best_move = choose_move_time(engine, board, correspondence_move_time, can_ponder)
=======
                            best_move = choose_first_move(engine, board)
>>>>>>> c3fb7101
                        else:
                            best_move = choose_move(engine, board, game, can_ponder, start_time, move_overhead)
                    li.make_move(game.id, best_move)
                    time.sleep(delay_seconds)
<<<<<<< HEAD
                elif len(board.move_stack) == 0:
                    correspondence_disconnect_time = correspondence_cfg.get("disconnect_time", 300)
=======
                elif is_game_over(game):
                    engine.report_game_result(game, board)
>>>>>>> c3fb7101

                wb = 'w' if board.turn == chess.WHITE else 'b'
                game.ping(config.get("abort_time", 20), (upd[f"{wb}time"] + upd[f"{wb}inc"]) / 1000 + 60, correspondence_disconnect_time)
            elif u_type == "ping":
                if is_correspondence and not is_engine_move(game, board) and game.should_disconnect_now():
                    break
                elif game.should_abort_now():
                    logger.info("    Aborting {} by lack of activity".format(game.url()))
                    li.abort(game.id)
                    break
                elif game.should_terminate_now():
                    logger.info("    Terminating {} by lack of activity".format(game.url()))
                    if game.is_abortable():
                        li.abort(game.id)
                    break
        except (HTTPError, ReadTimeout, RemoteDisconnected, ChunkedEncodingError, ConnectionError, ProtocolError):
            if game.id not in (ongoing_game["gameId"] for ongoing_game in li.get_ongoing_games()):
                break
        except StopIteration:
            break

    engine.stop()
    engine.quit()

    if is_correspondence and not is_game_over(game):
        logger.info("--- Disconnecting from {}".format(game.url()))
        correspondence_queue.put(game_id)
    else:
        logger.info("--- {} Game over".format(game.url()))

    control_queue.put_nowait({"type": "local_game_done"})


<<<<<<< HEAD
def choose_move_time(engine, board, search_time, ponder):
    logger.info("Searching for time {}".format(search_time))
    return engine.search_for(board, search_time, ponder)


def choose_first_move(engine, board, ponder):
    # need to hardcode first movetime (10000 ms) since Lichess has 30 sec limit.
    search_time = 10000
    return choose_move_time(engine, board, search_time, ponder)
=======
def choose_first_move(engine, board):
    # need to hardcode first movetime (10000 ms) since Lichess has 30 sec limit.
    search_time = 10000
    logger.info("Searching for time {}".format(search_time))
    return engine.first_search(board, search_time)
>>>>>>> c3fb7101


def get_book_move(board, polyglot_cfg):
    if not polyglot_cfg.get("enabled") or len(board.move_stack) > polyglot_cfg.get("max_depth", 8) * 2 - 1:
        return None

    book_config = polyglot_cfg.get("book", {})

    if board.uci_variant == "chess":
        books = book_config["standard"]
    else:
        if book_config.get("{}".format(board.uci_variant)):
            books = book_config["{}".format(board.uci_variant)]
        else:
            return None

    if isinstance(books, str):
        books = [books]

    for book in books:
        with chess.polyglot.open_reader(book) as reader:
            try:
                selection = polyglot_cfg.get("selection", "weighted_random")
                if selection == "weighted_random":
                    move = reader.weighted_choice(board).move
                elif selection == "uniform_random":
                    move = reader.choice(board, minimum_weight=polyglot_cfg.get("min_weight", 1)).move
                elif selection == "best_move":
                    move = reader.find(board, minimum_weight=polyglot_cfg.get("min_weight", 1)).move
            except IndexError:
                # python-chess raises "IndexError" if no entries found
                move = None

        if move is not None:
            logger.info("Got move {} from book {}".format(move, book))
            return move

    return None


def choose_move(engine, board, game, ponder, start_time, move_overhead):
    wtime = game.state["wtime"]
    btime = game.state["btime"]
    pre_move_time = int((time.perf_counter_ns() - start_time) / 1000000)
    if board.turn == chess.WHITE:
        wtime = max(0, wtime - move_overhead - pre_move_time)
    else:
        btime = max(0, btime - move_overhead - pre_move_time)

    logger.info("Searching for wtime {} btime {}".format(wtime, btime))
    return engine.search_with_ponder(board, wtime, btime, game.state["winc"], game.state["binc"], ponder)


def fake_thinking(config, board, game):
    if config.get("fake_think_time") and len(board.move_stack) > 9:
        delay = min(game.clock_initial, game.my_remaining_seconds()) * 0.015
        accel = 1 - max(0, min(100, len(board.move_stack) - 20)) / 150
        sleep = min(5, delay * accel)
        time.sleep(sleep)


def print_move_number(board):
    logger.info("")
    logger.info("move: {}".format(len(board.move_stack) // 2 + 1))


def setup_board(game):
    if game.variant_name.lower() == "chess960":
        board = chess.Board(game.initial_fen, chess960=True)
    elif game.variant_name == "From Position":
        board = chess.Board(game.initial_fen)
    else:
        VariantBoard = find_variant(game.variant_name)
        board = VariantBoard()

    for move in game.state["moves"].split():
        try:
            board.push_uci(move)
        except ValueError as e:
            logger.debug('Ignoring illegal move {} on board {} ({})'.format(move, board.fen(), e))

    return board


def is_engine_move(game, board):
    return game.is_white == (board.turn == chess.WHITE)


def is_game_over(game):
    return game.state["status"] != "started"


def intro():
    return r"""
    .   _/|
    .  // o\
    .  || ._)  lichess-bot %s
    .  //__\
    .  )___(   Play on Lichess with a bot
    """ % __version__


if __name__ == "__main__":
    parser = argparse.ArgumentParser(description='Play on Lichess with a bot')
    parser.add_argument('-u', action='store_true', help='Add this flag to upgrade your account to a bot account.')
    parser.add_argument('-v', action='store_true', help='Verbose output. Changes log level from INFO to DEBUG.')
    parser.add_argument('--config', help='Specify a configuration file (defaults to ./config.yml)')
    parser.add_argument('-l', '--logfile', help="Log file to append logs to.", default=None)
    args = parser.parse_args()

    logging_level = logging.DEBUG if args.v else logging.INFO
    logging.basicConfig(level=logging_level, filename=args.logfile,
                        format="%(asctime)-15s: %(message)s")
    enable_color_logging(debug_lvl=logging_level)
    logger.info(intro())
    CONFIG = load_config(args.config or "./config.yml")
    li = lichess.Lichess(CONFIG["token"], CONFIG["url"], __version__)

    user_profile = li.get_profile()
    username = user_profile["username"]
    is_bot = user_profile.get("title") == "BOT"
    logger.info("Welcome {}!".format(username))

    if args.u and not is_bot:
        is_bot = upgrade_account(li)

    if is_bot:
        engine_factory = partial(engine_wrapper.create_engine, CONFIG)
        start(li, user_profile, engine_factory, CONFIG, logging_level, args.logfile)
    else:
        logger.error("{} is not a bot account. Please upgrade it to a bot account!".format(user_profile["username"]))<|MERGE_RESOLUTION|>--- conflicted
+++ resolved
@@ -260,24 +260,17 @@
                     best_move = get_book_move(board, polyglot_cfg)
                     if best_move is None:
                         if len(board.move_stack) < 2:
-<<<<<<< HEAD
-                            best_move = choose_first_move(engine, board, can_ponder)
+                            best_move = choose_first_move(engine, board)
                         elif is_correspondence:
                             best_move = choose_move_time(engine, board, correspondence_move_time, can_ponder)
-=======
-                            best_move = choose_first_move(engine, board)
->>>>>>> c3fb7101
                         else:
                             best_move = choose_move(engine, board, game, can_ponder, start_time, move_overhead)
                     li.make_move(game.id, best_move)
                     time.sleep(delay_seconds)
-<<<<<<< HEAD
+                elif is_game_over(game):
+                    engine.report_game_result(game, board)
                 elif len(board.move_stack) == 0:
                     correspondence_disconnect_time = correspondence_cfg.get("disconnect_time", 300)
-=======
-                elif is_game_over(game):
-                    engine.report_game_result(game, board)
->>>>>>> c3fb7101
 
                 wb = 'w' if board.turn == chess.WHITE else 'b'
                 game.ping(config.get("abort_time", 20), (upd[f"{wb}time"] + upd[f"{wb}inc"]) / 1000 + 60, correspondence_disconnect_time)
@@ -311,23 +304,16 @@
     control_queue.put_nowait({"type": "local_game_done"})
 
 
-<<<<<<< HEAD
 def choose_move_time(engine, board, search_time, ponder):
     logger.info("Searching for time {}".format(search_time))
     return engine.search_for(board, search_time, ponder)
 
 
-def choose_first_move(engine, board, ponder):
-    # need to hardcode first movetime (10000 ms) since Lichess has 30 sec limit.
-    search_time = 10000
-    return choose_move_time(engine, board, search_time, ponder)
-=======
 def choose_first_move(engine, board):
     # need to hardcode first movetime (10000 ms) since Lichess has 30 sec limit.
     search_time = 10000
     logger.info("Searching for time {}".format(search_time))
     return engine.first_search(board, search_time)
->>>>>>> c3fb7101
 
 
 def get_book_move(board, polyglot_cfg):
