import random
import logging
import model
from timer import Timer
from collections import defaultdict
import lichess
import datetime
from config import Configuration, DelayType
from typing import Dict, Any, Set, Optional, Tuple, List, DefaultDict
USER_PROFILE_TYPE = Dict[str, Any]
EVENT_TYPE = Dict[str, Any]
MULTIPROCESSING_LIST_TYPE = List[model.Challenge]

logger = logging.getLogger(__name__)

daily_challenges_file_name = "daily_challenge_times.txt"
timestamp_format = "%Y-%m-%d %H:%M:%S\n"
one_day_seconds = datetime.timedelta(days=1).total_seconds()


def read_daily_challenges() -> List[Timer]:
    try:
        timers: List[Timer] = []
        with open(daily_challenges_file_name) as file:
            for line in file:
                timers.append(Timer(one_day_seconds, datetime.datetime.strptime(line, timestamp_format)))
    except FileNotFoundError:
        pass

    return [timer for timer in timers if not timer.is_expired()]


def write_daily_challenges(daily_challenges: List[Timer]) -> None:
    with open(daily_challenges_file_name, "w") as file:
        for timer in daily_challenges:
            file.write(timer.starting_timestamp().strftime(timestamp_format))


class Matchmaking:
    def __init__(self, li: lichess.Lichess, config: Configuration, user_profile: USER_PROFILE_TYPE) -> None:
        self.li = li
        self.variants = list(filter(lambda variant: variant != "fromPosition", config.challenge.variants))
        self.matchmaking_cfg = config.matchmaking
        self.user_profile = user_profile
        self.last_challenge_created_delay = Timer(25)  # The challenge expires 20 seconds after creating it.
        self.last_game_ended_delay = Timer(self.matchmaking_cfg.challenge_timeout * 60)
        self.last_user_profile_update_time = Timer(5 * 60)  # 5 minutes
        self.min_wait_time = 60  # Wait 60 seconds before creating a new challenge to avoid hitting the api rate limits.
        self.challenge_id: str = ""
        self.block_list = self.matchmaking_cfg.block_list.copy()
<<<<<<< HEAD

        # (username, game aspect) --> Timer
        # game aspect is one of:
        #   - game speed (bullet, blitz, etc.)
        #   - variant (standard, horde, etc.)
        #   - casual/rated
        #   - empty string ("") for the opponent
        self.delay_timers: DefaultDict[Tuple[str, str], Timer] = defaultdict(Timer)
=======
        self.delay_timers: DefaultDict[Union[str, Tuple[str, str, str, str]], Timer] = defaultdict(Timer)
        self.daily_challenges: List[Timer] = read_daily_challenges()
>>>>>>> 52f505e5

        delay_option = "delay_after_decline"
        self.delay_type = self.matchmaking_cfg.lookup(delay_option)
        if self.delay_type not in DelayType.__members__.values():
            raise ValueError(f"{self.delay_type} is not a valid value for {delay_option} parameter."
                             f" Choices are: {', '.join(DelayType)}.")

    def should_create_challenge(self) -> bool:
        matchmaking_enabled = self.matchmaking_cfg.allow_matchmaking
        time_has_passed = self.last_game_ended_delay.is_expired()
        challenge_expired = self.last_challenge_created_delay.is_expired() and self.challenge_id
        min_wait_time_passed = self.last_challenge_created_delay.time_since_reset() > self.min_wait_time
        if challenge_expired:
            self.li.cancel(self.challenge_id)
            logger.info(f"Challenge id {self.challenge_id} cancelled.")
            self.challenge_id = ""
        return bool(matchmaking_enabled and (time_has_passed or challenge_expired) and min_wait_time_passed)

    def create_challenge(self, username: str, base_time: int, increment: int, days: int, variant: str,
                         mode: str) -> str:
        params = {"rated": mode == "rated", "variant": variant}

        if days:
            params["days"] = days
        elif base_time or increment:
            params["clock.limit"] = base_time
            params["clock.increment"] = increment
        else:
            logger.error("At least one of challenge_days, challenge_initial_time, or challenge_increment "
                         "must be greater than zero in the matchmaking section of your config file.")
            return ""

        try:
            self.update_daily_challenge_record()
            self.last_challenge_created_delay.reset()
            response = self.li.challenge(username, params)
            challenge_id: str = response.get("challenge", {}).get("id", "")
            if not challenge_id:
                logger.error(response)
                self.add_to_block_list(username)
            return challenge_id
        except Exception as e:
            logger.warning("Could not create challenge")
            logger.debug(e, exc_info=e)
            self.show_earliest_challenge_time()
            return ""

    def update_daily_challenge_record(self) -> None:
        # As the number of challenges in a day increase, the minimum wait time between challenges increases.
        # 0   -  49 challenges --> 1 minute
        # 50  -  99 challenges --> 2 minutes
        # 100 - 149 challenges --> 3 minutes
        # etc.
        self.daily_challenges = [timer for timer in self.daily_challenges if not timer.is_expired()]
        self.daily_challenges.append(Timer(one_day_seconds))
        self.min_wait_time = 60 * ((len(self.daily_challenges) // 50) + 1)
        write_daily_challenges(self.daily_challenges)

    def perf(self) -> Dict[str, Dict[str, Any]]:
        user_perf: Dict[str, Dict[str, Any]] = self.user_profile["perfs"]
        return user_perf

    def username(self) -> str:
        username: str = self.user_profile["username"]
        return username

    def update_user_profile(self) -> None:
        if self.last_user_profile_update_time.is_expired():
            self.last_user_profile_update_time.reset()
            try:
                self.user_profile = self.li.get_profile()
            except Exception:
                pass

    def choose_opponent(self) -> Tuple[Optional[str], int, int, int, str, str]:
        variant = self.get_random_config_value("challenge_variant", self.variants)
        mode = self.get_random_config_value("challenge_mode", ["casual", "rated"])

        base_time = random.choice(self.matchmaking_cfg.challenge_initial_time)
        increment = random.choice(self.matchmaking_cfg.challenge_increment)
        days = random.choice(self.matchmaking_cfg.challenge_days)

        play_correspondence = [bool(days), not bool(base_time or increment)]
        if random.choice(play_correspondence):
            base_time = 0
            increment = 0
        else:
            days = 0

        game_type = game_category(variant, base_time, increment, days)

        min_rating = self.matchmaking_cfg.opponent_min_rating
        max_rating = self.matchmaking_cfg.opponent_max_rating
        rating_diff = self.matchmaking_cfg.opponent_rating_difference
        bot_rating = self.perf().get(game_type, {}).get("rating", 0)
        if rating_diff is not None and bot_rating > 0:
            min_rating = bot_rating - rating_diff
            max_rating = bot_rating + rating_diff
        logger.info(f"Seeking {game_type} game with opponent rating in [{min_rating}, {max_rating}] ...")
        allow_tos_violation = self.matchmaking_cfg.opponent_allow_tos_violation

        def is_suitable_opponent(bot: USER_PROFILE_TYPE) -> bool:
            perf = bot.get("perfs", {}).get(game_type, {})
            return (bot["username"] != self.username()
                    and bot["username"] not in self.block_list
                    and not bot.get("disabled")
                    and (allow_tos_violation or not bot.get("tosViolation"))  # Terms of Service
                    and perf.get("games", 0) > 0
                    and min_rating <= perf.get("rating", 0) <= max_rating)

        online_bots = self.li.get_online_bots()
        online_bots = list(filter(is_suitable_opponent, online_bots))

        def ready_for_challenge(bot: USER_PROFILE_TYPE) -> bool:
            return all(timer.is_expired() for timer in self.get_delay_timers(bot["username"], variant, game_type, mode))

        ready_bots = list(filter(ready_for_challenge, online_bots))
        online_bots = ready_bots or online_bots
        bot_username = None

        try:
            bot = random.choice(online_bots)
            bot_profile = self.li.get_public_data(bot["username"])
            if bot_profile.get("blocking"):
                self.add_to_block_list(bot["username"])
            else:
                bot_username = bot["username"]
        except Exception:
            if online_bots:
                logger.exception("Error:")
            else:
                logger.error("No suitable bots found to challenge.")

        return bot_username, base_time, increment, days, variant, mode

    def get_random_config_value(self, parameter: str, choices: List[str]) -> str:
        value: str = self.matchmaking_cfg.lookup(parameter)
        return value if value != "random" else random.choice(choices)

    def challenge(self, active_games: Set[str], challenge_queue: MULTIPROCESSING_LIST_TYPE) -> None:
        if active_games or challenge_queue or not self.should_create_challenge():
            return

        logger.info("Challenging a random bot")
        self.update_user_profile()
        bot_username, base_time, increment, days, variant, mode = self.choose_opponent()
        logger.info(f"Will challenge {bot_username} for a {variant} game.")
        challenge_id = self.create_challenge(bot_username, base_time, increment, days, variant, mode) if bot_username else ""
        logger.info(f"Challenge id is {challenge_id if challenge_id else 'None'}.")
        self.challenge_id = challenge_id

    def game_done(self) -> None:
        self.last_game_ended_delay.reset()
        self.show_earliest_challenge_time()

    def show_earliest_challenge_time(self) -> None:
        postgame_timeout = self.last_game_ended_delay.time_until_expiration()
        time_to_next_challenge = self.min_wait_time - self.last_challenge_created_delay.time_since_reset()
        time_left = max(postgame_timeout, time_to_next_challenge)
        earliest_challenge_time = datetime.datetime.now() + datetime.timedelta(seconds=time_left)
        challenges = "challenge" + ("" if len(self.daily_challenges) == 1 else "s")
        logger.info(f"Next challenge will be created after {earliest_challenge_time.strftime('%X')} "
                    f"({len(self.daily_challenges)} {challenges} in last 24 hours)")

    def add_to_block_list(self, username: str) -> None:
        logger.info(f"Will not challenge {username} again during this session.")
        self.block_list.append(username)

    def accepted_challenge(self, event: EVENT_TYPE) -> None:
        if self.challenge_id == event["game"]["id"]:
            self.challenge_id = ""

    def declined_challenge(self, event: EVENT_TYPE) -> None:
        challenge = model.Challenge(event["challenge"], self.user_profile)
        opponent = challenge.opponent
        reason = event["challenge"]["declineReason"]
        logger.info(f"{opponent} declined {challenge}: {reason}")
        if self.challenge_id == challenge.id:
            self.challenge_id = ""
        if not challenge.from_self or self.delay_type == DelayType.NONE:
            return

<<<<<<< HEAD
        reason_key = event["challenge"]["declineReasonKey"].lower()
        if reason_key == "nobot":
            self.add_to_block_list(opponent.name)
=======
        # Add one hour to delay each time a challenge is declined.
        mode = "rated" if challenge.rated else "casual"
        delay_timer = self.get_delay_timer(opponent.name,
                                           challenge.variant,
                                           challenge.speed,
                                           mode)
        delay_timer.duration += 3600
        delay_timer.reset()
        hours = "hours" if delay_timer.duration > 3600 else "hour"
        if self.delay_type == DelayType.FINE:
            logger.info(f"Will not challenge {opponent} to a {mode} {challenge.speed} "
                        f"{challenge.variant} game for {int(delay_timer.duration/3600)} {hours}.")
        else:
            logger.info(f"Will not challenge {opponent} for {int(delay_timer.duration/3600)} {hours}.")

        self.show_earliest_challenge_time()

    def get_delay_timer(self, opponent_name: str, variant: str, time_control: str, rated_mode: str) -> Timer:
        if self.delay_type == DelayType.FINE:
            return self.delay_timers[(opponent_name, variant, time_control, rated_mode)]
>>>>>>> 52f505e5
        else:
            mode = "rated" if challenge.rated else "casual"
            decline_details: Dict[str, str] = {"generic": "",
                                               "later": "",
                                               "toofast": challenge.speed,
                                               "tooslow": challenge.speed,
                                               "timecontrol": challenge.speed,
                                               "rated": mode,
                                               "casual": mode,
                                               "standard": challenge.variant,
                                               "variant": challenge.variant}

            # Add one hour to delay each time a challenge is declined.
            game_problem = decline_details[reason_key] if self.delay_type == DelayType.FINE else ""
            delay_timer = self.delay_timers[(opponent.name, game_problem)]
            delay_timer.duration += 3600
            delay_timer.reset()
            hours = "hours" if delay_timer.duration > 3600 else "hour"
            logger.info(f"Will not challenge {opponent} to a {game_problem}".strip()
                        + f" game for {int(delay_timer.duration/3600)} {hours}.")

    def get_delay_timers(self, opponent_name: str, variant: str, time_control: str, rated_mode: str) -> List[Timer]:
        aspects = ["", variant, time_control, rated_mode] if self.delay_type == DelayType.FINE else [""]
        return [self.delay_timers[(opponent_name, aspect)] for aspect in aspects]


def game_category(variant: str, base_time: int, increment: int, days: int) -> str:
    game_duration = base_time + increment * 40
    if variant != "standard":
        return variant
    elif days:
        return "correspondence"
    elif game_duration < 179:
        return "bullet"
    elif game_duration < 479:
        return "blitz"
    elif game_duration < 1499:
        return "rapid"
    else:
        return "classical"
<|MERGE_RESOLUTION|>--- conflicted
+++ resolved
@@ -1,311 +1,284 @@
-import random
-import logging
-import model
-from timer import Timer
-from collections import defaultdict
-import lichess
-import datetime
-from config import Configuration, DelayType
-from typing import Dict, Any, Set, Optional, Tuple, List, DefaultDict
-USER_PROFILE_TYPE = Dict[str, Any]
-EVENT_TYPE = Dict[str, Any]
-MULTIPROCESSING_LIST_TYPE = List[model.Challenge]
-
-logger = logging.getLogger(__name__)
-
-daily_challenges_file_name = "daily_challenge_times.txt"
-timestamp_format = "%Y-%m-%d %H:%M:%S\n"
-one_day_seconds = datetime.timedelta(days=1).total_seconds()
-
-
-def read_daily_challenges() -> List[Timer]:
-    try:
-        timers: List[Timer] = []
-        with open(daily_challenges_file_name) as file:
-            for line in file:
-                timers.append(Timer(one_day_seconds, datetime.datetime.strptime(line, timestamp_format)))
-    except FileNotFoundError:
-        pass
-
-    return [timer for timer in timers if not timer.is_expired()]
-
-
-def write_daily_challenges(daily_challenges: List[Timer]) -> None:
-    with open(daily_challenges_file_name, "w") as file:
-        for timer in daily_challenges:
-            file.write(timer.starting_timestamp().strftime(timestamp_format))
-
-
-class Matchmaking:
-    def __init__(self, li: lichess.Lichess, config: Configuration, user_profile: USER_PROFILE_TYPE) -> None:
-        self.li = li
-        self.variants = list(filter(lambda variant: variant != "fromPosition", config.challenge.variants))
-        self.matchmaking_cfg = config.matchmaking
-        self.user_profile = user_profile
-        self.last_challenge_created_delay = Timer(25)  # The challenge expires 20 seconds after creating it.
-        self.last_game_ended_delay = Timer(self.matchmaking_cfg.challenge_timeout * 60)
-        self.last_user_profile_update_time = Timer(5 * 60)  # 5 minutes
-        self.min_wait_time = 60  # Wait 60 seconds before creating a new challenge to avoid hitting the api rate limits.
-        self.challenge_id: str = ""
-        self.block_list = self.matchmaking_cfg.block_list.copy()
-<<<<<<< HEAD
-
-        # (username, game aspect) --> Timer
-        # game aspect is one of:
-        #   - game speed (bullet, blitz, etc.)
-        #   - variant (standard, horde, etc.)
-        #   - casual/rated
-        #   - empty string ("") for the opponent
-        self.delay_timers: DefaultDict[Tuple[str, str], Timer] = defaultdict(Timer)
-=======
-        self.delay_timers: DefaultDict[Union[str, Tuple[str, str, str, str]], Timer] = defaultdict(Timer)
-        self.daily_challenges: List[Timer] = read_daily_challenges()
->>>>>>> 52f505e5
-
-        delay_option = "delay_after_decline"
-        self.delay_type = self.matchmaking_cfg.lookup(delay_option)
-        if self.delay_type not in DelayType.__members__.values():
-            raise ValueError(f"{self.delay_type} is not a valid value for {delay_option} parameter."
-                             f" Choices are: {', '.join(DelayType)}.")
-
-    def should_create_challenge(self) -> bool:
-        matchmaking_enabled = self.matchmaking_cfg.allow_matchmaking
-        time_has_passed = self.last_game_ended_delay.is_expired()
-        challenge_expired = self.last_challenge_created_delay.is_expired() and self.challenge_id
-        min_wait_time_passed = self.last_challenge_created_delay.time_since_reset() > self.min_wait_time
-        if challenge_expired:
-            self.li.cancel(self.challenge_id)
-            logger.info(f"Challenge id {self.challenge_id} cancelled.")
-            self.challenge_id = ""
-        return bool(matchmaking_enabled and (time_has_passed or challenge_expired) and min_wait_time_passed)
-
-    def create_challenge(self, username: str, base_time: int, increment: int, days: int, variant: str,
-                         mode: str) -> str:
-        params = {"rated": mode == "rated", "variant": variant}
-
-        if days:
-            params["days"] = days
-        elif base_time or increment:
-            params["clock.limit"] = base_time
-            params["clock.increment"] = increment
-        else:
-            logger.error("At least one of challenge_days, challenge_initial_time, or challenge_increment "
-                         "must be greater than zero in the matchmaking section of your config file.")
-            return ""
-
-        try:
-            self.update_daily_challenge_record()
-            self.last_challenge_created_delay.reset()
-            response = self.li.challenge(username, params)
-            challenge_id: str = response.get("challenge", {}).get("id", "")
-            if not challenge_id:
-                logger.error(response)
-                self.add_to_block_list(username)
-            return challenge_id
-        except Exception as e:
-            logger.warning("Could not create challenge")
-            logger.debug(e, exc_info=e)
-            self.show_earliest_challenge_time()
-            return ""
-
-    def update_daily_challenge_record(self) -> None:
-        # As the number of challenges in a day increase, the minimum wait time between challenges increases.
-        # 0   -  49 challenges --> 1 minute
-        # 50  -  99 challenges --> 2 minutes
-        # 100 - 149 challenges --> 3 minutes
-        # etc.
-        self.daily_challenges = [timer for timer in self.daily_challenges if not timer.is_expired()]
-        self.daily_challenges.append(Timer(one_day_seconds))
-        self.min_wait_time = 60 * ((len(self.daily_challenges) // 50) + 1)
-        write_daily_challenges(self.daily_challenges)
-
-    def perf(self) -> Dict[str, Dict[str, Any]]:
-        user_perf: Dict[str, Dict[str, Any]] = self.user_profile["perfs"]
-        return user_perf
-
-    def username(self) -> str:
-        username: str = self.user_profile["username"]
-        return username
-
-    def update_user_profile(self) -> None:
-        if self.last_user_profile_update_time.is_expired():
-            self.last_user_profile_update_time.reset()
-            try:
-                self.user_profile = self.li.get_profile()
-            except Exception:
-                pass
-
-    def choose_opponent(self) -> Tuple[Optional[str], int, int, int, str, str]:
-        variant = self.get_random_config_value("challenge_variant", self.variants)
-        mode = self.get_random_config_value("challenge_mode", ["casual", "rated"])
-
-        base_time = random.choice(self.matchmaking_cfg.challenge_initial_time)
-        increment = random.choice(self.matchmaking_cfg.challenge_increment)
-        days = random.choice(self.matchmaking_cfg.challenge_days)
-
-        play_correspondence = [bool(days), not bool(base_time or increment)]
-        if random.choice(play_correspondence):
-            base_time = 0
-            increment = 0
-        else:
-            days = 0
-
-        game_type = game_category(variant, base_time, increment, days)
-
-        min_rating = self.matchmaking_cfg.opponent_min_rating
-        max_rating = self.matchmaking_cfg.opponent_max_rating
-        rating_diff = self.matchmaking_cfg.opponent_rating_difference
-        bot_rating = self.perf().get(game_type, {}).get("rating", 0)
-        if rating_diff is not None and bot_rating > 0:
-            min_rating = bot_rating - rating_diff
-            max_rating = bot_rating + rating_diff
-        logger.info(f"Seeking {game_type} game with opponent rating in [{min_rating}, {max_rating}] ...")
-        allow_tos_violation = self.matchmaking_cfg.opponent_allow_tos_violation
-
-        def is_suitable_opponent(bot: USER_PROFILE_TYPE) -> bool:
-            perf = bot.get("perfs", {}).get(game_type, {})
-            return (bot["username"] != self.username()
-                    and bot["username"] not in self.block_list
-                    and not bot.get("disabled")
-                    and (allow_tos_violation or not bot.get("tosViolation"))  # Terms of Service
-                    and perf.get("games", 0) > 0
-                    and min_rating <= perf.get("rating", 0) <= max_rating)
-
-        online_bots = self.li.get_online_bots()
-        online_bots = list(filter(is_suitable_opponent, online_bots))
-
-        def ready_for_challenge(bot: USER_PROFILE_TYPE) -> bool:
-            return all(timer.is_expired() for timer in self.get_delay_timers(bot["username"], variant, game_type, mode))
-
-        ready_bots = list(filter(ready_for_challenge, online_bots))
-        online_bots = ready_bots or online_bots
-        bot_username = None
-
-        try:
-            bot = random.choice(online_bots)
-            bot_profile = self.li.get_public_data(bot["username"])
-            if bot_profile.get("blocking"):
-                self.add_to_block_list(bot["username"])
-            else:
-                bot_username = bot["username"]
-        except Exception:
-            if online_bots:
-                logger.exception("Error:")
-            else:
-                logger.error("No suitable bots found to challenge.")
-
-        return bot_username, base_time, increment, days, variant, mode
-
-    def get_random_config_value(self, parameter: str, choices: List[str]) -> str:
-        value: str = self.matchmaking_cfg.lookup(parameter)
-        return value if value != "random" else random.choice(choices)
-
-    def challenge(self, active_games: Set[str], challenge_queue: MULTIPROCESSING_LIST_TYPE) -> None:
-        if active_games or challenge_queue or not self.should_create_challenge():
-            return
-
-        logger.info("Challenging a random bot")
-        self.update_user_profile()
-        bot_username, base_time, increment, days, variant, mode = self.choose_opponent()
-        logger.info(f"Will challenge {bot_username} for a {variant} game.")
-        challenge_id = self.create_challenge(bot_username, base_time, increment, days, variant, mode) if bot_username else ""
-        logger.info(f"Challenge id is {challenge_id if challenge_id else 'None'}.")
-        self.challenge_id = challenge_id
-
-    def game_done(self) -> None:
-        self.last_game_ended_delay.reset()
-        self.show_earliest_challenge_time()
-
-    def show_earliest_challenge_time(self) -> None:
-        postgame_timeout = self.last_game_ended_delay.time_until_expiration()
-        time_to_next_challenge = self.min_wait_time - self.last_challenge_created_delay.time_since_reset()
-        time_left = max(postgame_timeout, time_to_next_challenge)
-        earliest_challenge_time = datetime.datetime.now() + datetime.timedelta(seconds=time_left)
-        challenges = "challenge" + ("" if len(self.daily_challenges) == 1 else "s")
-        logger.info(f"Next challenge will be created after {earliest_challenge_time.strftime('%X')} "
-                    f"({len(self.daily_challenges)} {challenges} in last 24 hours)")
-
-    def add_to_block_list(self, username: str) -> None:
-        logger.info(f"Will not challenge {username} again during this session.")
-        self.block_list.append(username)
-
-    def accepted_challenge(self, event: EVENT_TYPE) -> None:
-        if self.challenge_id == event["game"]["id"]:
-            self.challenge_id = ""
-
-    def declined_challenge(self, event: EVENT_TYPE) -> None:
-        challenge = model.Challenge(event["challenge"], self.user_profile)
-        opponent = challenge.opponent
-        reason = event["challenge"]["declineReason"]
-        logger.info(f"{opponent} declined {challenge}: {reason}")
-        if self.challenge_id == challenge.id:
-            self.challenge_id = ""
-        if not challenge.from_self or self.delay_type == DelayType.NONE:
-            return
-
-<<<<<<< HEAD
-        reason_key = event["challenge"]["declineReasonKey"].lower()
-        if reason_key == "nobot":
-            self.add_to_block_list(opponent.name)
-=======
-        # Add one hour to delay each time a challenge is declined.
-        mode = "rated" if challenge.rated else "casual"
-        delay_timer = self.get_delay_timer(opponent.name,
-                                           challenge.variant,
-                                           challenge.speed,
-                                           mode)
-        delay_timer.duration += 3600
-        delay_timer.reset()
-        hours = "hours" if delay_timer.duration > 3600 else "hour"
-        if self.delay_type == DelayType.FINE:
-            logger.info(f"Will not challenge {opponent} to a {mode} {challenge.speed} "
-                        f"{challenge.variant} game for {int(delay_timer.duration/3600)} {hours}.")
-        else:
-            logger.info(f"Will not challenge {opponent} for {int(delay_timer.duration/3600)} {hours}.")
-
-        self.show_earliest_challenge_time()
-
-    def get_delay_timer(self, opponent_name: str, variant: str, time_control: str, rated_mode: str) -> Timer:
-        if self.delay_type == DelayType.FINE:
-            return self.delay_timers[(opponent_name, variant, time_control, rated_mode)]
->>>>>>> 52f505e5
-        else:
-            mode = "rated" if challenge.rated else "casual"
-            decline_details: Dict[str, str] = {"generic": "",
-                                               "later": "",
-                                               "toofast": challenge.speed,
-                                               "tooslow": challenge.speed,
-                                               "timecontrol": challenge.speed,
-                                               "rated": mode,
-                                               "casual": mode,
-                                               "standard": challenge.variant,
-                                               "variant": challenge.variant}
-
-            # Add one hour to delay each time a challenge is declined.
-            game_problem = decline_details[reason_key] if self.delay_type == DelayType.FINE else ""
-            delay_timer = self.delay_timers[(opponent.name, game_problem)]
-            delay_timer.duration += 3600
-            delay_timer.reset()
-            hours = "hours" if delay_timer.duration > 3600 else "hour"
-            logger.info(f"Will not challenge {opponent} to a {game_problem}".strip()
-                        + f" game for {int(delay_timer.duration/3600)} {hours}.")
-
-    def get_delay_timers(self, opponent_name: str, variant: str, time_control: str, rated_mode: str) -> List[Timer]:
-        aspects = ["", variant, time_control, rated_mode] if self.delay_type == DelayType.FINE else [""]
-        return [self.delay_timers[(opponent_name, aspect)] for aspect in aspects]
-
-
-def game_category(variant: str, base_time: int, increment: int, days: int) -> str:
-    game_duration = base_time + increment * 40
-    if variant != "standard":
-        return variant
-    elif days:
-        return "correspondence"
-    elif game_duration < 179:
-        return "bullet"
-    elif game_duration < 479:
-        return "blitz"
-    elif game_duration < 1499:
-        return "rapid"
-    else:
-        return "classical"
+import random
+import logging
+import model
+from timer import Timer
+from collections import defaultdict
+import lichess
+import datetime
+from config import Configuration, DelayType
+from typing import Dict, Any, Set, Optional, Tuple, List, DefaultDict
+USER_PROFILE_TYPE = Dict[str, Any]
+EVENT_TYPE = Dict[str, Any]
+MULTIPROCESSING_LIST_TYPE = List[model.Challenge]
+
+logger = logging.getLogger(__name__)
+
+daily_challenges_file_name = "daily_challenge_times.txt"
+timestamp_format = "%Y-%m-%d %H:%M:%S\n"
+one_day_seconds = datetime.timedelta(days=1).total_seconds()
+
+
+def read_daily_challenges() -> List[Timer]:
+    try:
+        timers: List[Timer] = []
+        with open(daily_challenges_file_name) as file:
+            for line in file:
+                timers.append(Timer(one_day_seconds, datetime.datetime.strptime(line, timestamp_format)))
+    except FileNotFoundError:
+        pass
+
+    return [timer for timer in timers if not timer.is_expired()]
+
+
+def write_daily_challenges(daily_challenges: List[Timer]) -> None:
+    with open(daily_challenges_file_name, "w") as file:
+        for timer in daily_challenges:
+            file.write(timer.starting_timestamp().strftime(timestamp_format))
+
+
+class Matchmaking:
+    def __init__(self, li: lichess.Lichess, config: Configuration, user_profile: USER_PROFILE_TYPE) -> None:
+        self.li = li
+        self.variants = list(filter(lambda variant: variant != "fromPosition", config.challenge.variants))
+        self.matchmaking_cfg = config.matchmaking
+        self.user_profile = user_profile
+        self.last_challenge_created_delay = Timer(25)  # The challenge expires 20 seconds after creating it.
+        self.last_game_ended_delay = Timer(self.matchmaking_cfg.challenge_timeout * 60)
+        self.last_user_profile_update_time = Timer(5 * 60)  # 5 minutes
+        self.min_wait_time = 60  # Wait 60 seconds before creating a new challenge to avoid hitting the api rate limits.
+        self.challenge_id: str = ""
+        self.block_list = self.matchmaking_cfg.block_list.copy()
+        self.daily_challenges: List[Timer] = read_daily_challenges()
+
+        # (username, game aspect) --> Timer
+        # game aspect is one of:
+        #   - game speed (bullet, blitz, etc.)
+        #   - variant (standard, horde, etc.)
+        #   - casual/rated
+        #   - empty string ("") for the opponent
+        self.delay_timers: DefaultDict[Tuple[str, str], Timer] = defaultdict(Timer)
+        delay_option = "delay_after_decline"
+        self.delay_type = self.matchmaking_cfg.lookup(delay_option)
+        if self.delay_type not in DelayType.__members__.values():
+            raise ValueError(f"{self.delay_type} is not a valid value for {delay_option} parameter."
+                             f" Choices are: {', '.join(DelayType)}.")
+
+    def should_create_challenge(self) -> bool:
+        matchmaking_enabled = self.matchmaking_cfg.allow_matchmaking
+        time_has_passed = self.last_game_ended_delay.is_expired()
+        challenge_expired = self.last_challenge_created_delay.is_expired() and self.challenge_id
+        min_wait_time_passed = self.last_challenge_created_delay.time_since_reset() > self.min_wait_time
+        if challenge_expired:
+            self.li.cancel(self.challenge_id)
+            logger.info(f"Challenge id {self.challenge_id} cancelled.")
+            self.challenge_id = ""
+        return bool(matchmaking_enabled and (time_has_passed or challenge_expired) and min_wait_time_passed)
+
+    def create_challenge(self, username: str, base_time: int, increment: int, days: int, variant: str,
+                         mode: str) -> str:
+        params = {"rated": mode == "rated", "variant": variant}
+
+        if days:
+            params["days"] = days
+        elif base_time or increment:
+            params["clock.limit"] = base_time
+            params["clock.increment"] = increment
+        else:
+            logger.error("At least one of challenge_days, challenge_initial_time, or challenge_increment "
+                         "must be greater than zero in the matchmaking section of your config file.")
+            return ""
+
+        try:
+            self.update_daily_challenge_record()
+            self.last_challenge_created_delay.reset()
+            response = self.li.challenge(username, params)
+            challenge_id: str = response.get("challenge", {}).get("id", "")
+            if not challenge_id:
+                logger.error(response)
+                self.add_to_block_list(username)
+            return challenge_id
+        except Exception as e:
+            logger.warning("Could not create challenge")
+            logger.debug(e, exc_info=e)
+            self.show_earliest_challenge_time()
+            return ""
+
+    def update_daily_challenge_record(self) -> None:
+        # As the number of challenges in a day increase, the minimum wait time between challenges increases.
+        # 0   -  49 challenges --> 1 minute
+        # 50  -  99 challenges --> 2 minutes
+        # 100 - 149 challenges --> 3 minutes
+        # etc.
+        self.daily_challenges = [timer for timer in self.daily_challenges if not timer.is_expired()]
+        self.daily_challenges.append(Timer(one_day_seconds))
+        self.min_wait_time = 60 * ((len(self.daily_challenges) // 50) + 1)
+        write_daily_challenges(self.daily_challenges)
+
+    def perf(self) -> Dict[str, Dict[str, Any]]:
+        user_perf: Dict[str, Dict[str, Any]] = self.user_profile["perfs"]
+        return user_perf
+
+    def username(self) -> str:
+        username: str = self.user_profile["username"]
+        return username
+
+    def update_user_profile(self) -> None:
+        if self.last_user_profile_update_time.is_expired():
+            self.last_user_profile_update_time.reset()
+            try:
+                self.user_profile = self.li.get_profile()
+            except Exception:
+                pass
+
+    def choose_opponent(self) -> Tuple[Optional[str], int, int, int, str, str]:
+        variant = self.get_random_config_value("challenge_variant", self.variants)
+        mode = self.get_random_config_value("challenge_mode", ["casual", "rated"])
+
+        base_time = random.choice(self.matchmaking_cfg.challenge_initial_time)
+        increment = random.choice(self.matchmaking_cfg.challenge_increment)
+        days = random.choice(self.matchmaking_cfg.challenge_days)
+
+        play_correspondence = [bool(days), not bool(base_time or increment)]
+        if random.choice(play_correspondence):
+            base_time = 0
+            increment = 0
+        else:
+            days = 0
+
+        game_type = game_category(variant, base_time, increment, days)
+
+        min_rating = self.matchmaking_cfg.opponent_min_rating
+        max_rating = self.matchmaking_cfg.opponent_max_rating
+        rating_diff = self.matchmaking_cfg.opponent_rating_difference
+        bot_rating = self.perf().get(game_type, {}).get("rating", 0)
+        if rating_diff is not None and bot_rating > 0:
+            min_rating = bot_rating - rating_diff
+            max_rating = bot_rating + rating_diff
+        logger.info(f"Seeking {game_type} game with opponent rating in [{min_rating}, {max_rating}] ...")
+        allow_tos_violation = self.matchmaking_cfg.opponent_allow_tos_violation
+
+        def is_suitable_opponent(bot: USER_PROFILE_TYPE) -> bool:
+            perf = bot.get("perfs", {}).get(game_type, {})
+            return (bot["username"] != self.username()
+                    and bot["username"] not in self.block_list
+                    and not bot.get("disabled")
+                    and (allow_tos_violation or not bot.get("tosViolation"))  # Terms of Service
+                    and perf.get("games", 0) > 0
+                    and min_rating <= perf.get("rating", 0) <= max_rating)
+
+        online_bots = self.li.get_online_bots()
+        online_bots = list(filter(is_suitable_opponent, online_bots))
+
+        def ready_for_challenge(bot: USER_PROFILE_TYPE) -> bool:
+            return all(timer.is_expired() for timer in self.get_delay_timers(bot["username"], variant, game_type, mode))
+
+        ready_bots = list(filter(ready_for_challenge, online_bots))
+        online_bots = ready_bots or online_bots
+        bot_username = None
+
+        try:
+            bot = random.choice(online_bots)
+            bot_profile = self.li.get_public_data(bot["username"])
+            if bot_profile.get("blocking"):
+                self.add_to_block_list(bot["username"])
+            else:
+                bot_username = bot["username"]
+        except Exception:
+            if online_bots:
+                logger.exception("Error:")
+            else:
+                logger.error("No suitable bots found to challenge.")
+
+        return bot_username, base_time, increment, days, variant, mode
+
+    def get_random_config_value(self, parameter: str, choices: List[str]) -> str:
+        value: str = self.matchmaking_cfg.lookup(parameter)
+        return value if value != "random" else random.choice(choices)
+
+    def challenge(self, active_games: Set[str], challenge_queue: MULTIPROCESSING_LIST_TYPE) -> None:
+        if active_games or challenge_queue or not self.should_create_challenge():
+            return
+
+        logger.info("Challenging a random bot")
+        self.update_user_profile()
+        bot_username, base_time, increment, days, variant, mode = self.choose_opponent()
+        logger.info(f"Will challenge {bot_username} for a {variant} game.")
+        challenge_id = self.create_challenge(bot_username, base_time, increment, days, variant, mode) if bot_username else ""
+        logger.info(f"Challenge id is {challenge_id if challenge_id else 'None'}.")
+        self.challenge_id = challenge_id
+
+    def game_done(self) -> None:
+        self.last_game_ended_delay.reset()
+        self.show_earliest_challenge_time()
+
+    def show_earliest_challenge_time(self) -> None:
+        postgame_timeout = self.last_game_ended_delay.time_until_expiration()
+        time_to_next_challenge = self.min_wait_time - self.last_challenge_created_delay.time_since_reset()
+        time_left = max(postgame_timeout, time_to_next_challenge)
+        earliest_challenge_time = datetime.datetime.now() + datetime.timedelta(seconds=time_left)
+        challenges = "challenge" + ("" if len(self.daily_challenges) == 1 else "s")
+        logger.info(f"Next challenge will be created after {earliest_challenge_time.strftime('%X')} "
+                    f"({len(self.daily_challenges)} {challenges} in last 24 hours)")
+
+    def add_to_block_list(self, username: str) -> None:
+        logger.info(f"Will not challenge {username} again during this session.")
+        self.block_list.append(username)
+
+    def accepted_challenge(self, event: EVENT_TYPE) -> None:
+        if self.challenge_id == event["game"]["id"]:
+            self.challenge_id = ""
+
+    def declined_challenge(self, event: EVENT_TYPE) -> None:
+        challenge = model.Challenge(event["challenge"], self.user_profile)
+        opponent = challenge.opponent
+        reason = event["challenge"]["declineReason"]
+        logger.info(f"{opponent} declined {challenge}: {reason}")
+        if self.challenge_id == challenge.id:
+            self.challenge_id = ""
+        if not challenge.from_self or self.delay_type == DelayType.NONE:
+            return
+
+        reason_key = event["challenge"]["declineReasonKey"].lower()
+        if reason_key == "nobot":
+            self.add_to_block_list(opponent.name)
+        else:
+            mode = "rated" if challenge.rated else "casual"
+            decline_details: Dict[str, str] = {"generic": "",
+                                               "later": "",
+                                               "toofast": challenge.speed,
+                                               "tooslow": challenge.speed,
+                                               "timecontrol": challenge.speed,
+                                               "rated": mode,
+                                               "casual": mode,
+                                               "standard": challenge.variant,
+                                               "variant": challenge.variant}
+
+            # Add one hour to delay each time a challenge is declined.
+            game_problem = decline_details[reason_key] if self.delay_type == DelayType.FINE else ""
+            delay_timer = self.delay_timers[(opponent.name, game_problem)]
+            delay_timer.duration += 3600
+            delay_timer.reset()
+            hours = "hours" if delay_timer.duration > 3600 else "hour"
+            logger.info(f"Will not challenge {opponent} to a {game_problem}".strip()
+                        + f" game for {int(delay_timer.duration/3600)} {hours}.")
+            self.show_earliest_challenge_time()
+
+    def get_delay_timers(self, opponent_name: str, variant: str, time_control: str, rated_mode: str) -> List[Timer]:
+        aspects = ["", variant, time_control, rated_mode] if self.delay_type == DelayType.FINE else [""]
+        return [self.delay_timers[(opponent_name, aspect)] for aspect in aspects]
+
+
+def game_category(variant: str, base_time: int, increment: int, days: int) -> str:
+    game_duration = base_time + increment * 40
+    if variant != "standard":
+        return variant
+    elif days:
+        return "correspondence"
+    elif game_duration < 179:
+        return "bullet"
+    elif game_duration < 479:
+        return "blitz"
+    elif game_duration < 1499:
+        return "rapid"
+    else:
+        return "classical"