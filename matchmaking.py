--- conflicted
+++ resolved
@@ -1,359 +1,321 @@
-"""Challenge other bots."""
-import random
-import logging
-import model
-from timer import Timer
-from collections import defaultdict
-from collections.abc import Sequence
-import lichess
-import datetime
-from config import Configuration, FilterType
-<<<<<<< HEAD
-from typing import Any, Optional
-USER_PROFILE_TYPE = dict[str, Any]
-EVENT_TYPE = dict[str, Any]
-MULTIPROCESSING_LIST_TYPE = Sequence[model.Challenge]
-=======
-from typing import Dict, Any, Set, Optional, Tuple, List, DefaultDict
-USER_PROFILE_TYPE = Dict[str, Any]
-EVENT_TYPE = Dict[str, Any]
-MULTIPROCESSING_LIST_TYPE = List[model.Challenge]
-DAILY_TIMERS_TYPE = List[Timer]
->>>>>>> 71af0932
-
-logger = logging.getLogger(__name__)
-
-daily_challenges_file_name = "daily_challenge_times.txt"
-timestamp_format = "%Y-%m-%d %H:%M:%S\n"
-one_day_seconds = datetime.timedelta(days=1).total_seconds()
-
-
-<<<<<<< HEAD
-def read_daily_challenges() -> list[Timer]:
-    try:
-        timers: list[Timer] = []
-=======
-def read_daily_challenges() -> DAILY_TIMERS_TYPE:
-    """Read the challenges we have created in the past 24 hours from a text file."""
-    timers: DAILY_TIMERS_TYPE = []
-    try:
->>>>>>> 71af0932
-        with open(daily_challenges_file_name) as file:
-            for line in file:
-                timers.append(Timer(one_day_seconds, datetime.datetime.strptime(line, timestamp_format)))
-    except FileNotFoundError:
-        pass
-
-    return [timer for timer in timers if not timer.is_expired()]
-
-
-<<<<<<< HEAD
-def write_daily_challenges(daily_challenges: list[Timer]) -> None:
-=======
-def write_daily_challenges(daily_challenges: DAILY_TIMERS_TYPE) -> None:
-    """Write the challenges we have created in the past 24 hours to a text file."""
->>>>>>> 71af0932
-    with open(daily_challenges_file_name, "w") as file:
-        for timer in daily_challenges:
-            file.write(timer.starting_timestamp().strftime(timestamp_format))
-
-
-class Matchmaking:
-    """Challenge other bots."""
-
-    def __init__(self, li: lichess.Lichess, config: Configuration, user_profile: USER_PROFILE_TYPE) -> None:
-        """Initialize values needed for matchmaking."""
-        self.li = li
-        self.variants = list(filter(lambda variant: variant != "fromPosition", config.challenge.variants))
-        self.matchmaking_cfg = config.matchmaking
-        self.user_profile = user_profile
-        self.last_challenge_created_delay = Timer(25)  # The challenge expires 20 seconds after creating it.
-        self.last_game_ended_delay = Timer(self.matchmaking_cfg.challenge_timeout * 60)
-        self.last_user_profile_update_time = Timer(5 * 60)  # 5 minutes.
-        self.min_wait_time = 60  # Wait 60 seconds before creating a new challenge to avoid hitting the api rate limits.
-        self.challenge_id: str = ""
-        self.block_list = self.matchmaking_cfg.block_list.copy()
-<<<<<<< HEAD
-        self.daily_challenges: list[Timer] = read_daily_challenges()
-=======
-        self.daily_challenges: DAILY_TIMERS_TYPE = read_daily_challenges()
->>>>>>> 71af0932
-
-        # (opponent name, game aspect) --> other bot is likely to accept challenge
-        # game aspect is the one the challenged bot objects to and is one of:
-        #   - game speed (bullet, blitz, etc.)
-        #   - variant (standard, horde, etc.)
-        #   - casual/rated
-        #   - empty string (if no other reason is given or self.filter_type is COARSE)
-        self.challenge_type_acceptable: defaultdict[tuple[str, str], bool] = defaultdict(lambda: True)
-        self.challenge_filter = self.matchmaking_cfg.challenge_filter
-
-    def should_create_challenge(self) -> bool:
-        """Whether we should create a challenge."""
-        matchmaking_enabled = self.matchmaking_cfg.allow_matchmaking
-        time_has_passed = self.last_game_ended_delay.is_expired()
-        challenge_expired = self.last_challenge_created_delay.is_expired() and self.challenge_id
-        min_wait_time_passed = self.last_challenge_created_delay.time_since_reset() > self.min_wait_time
-        if challenge_expired:
-            self.li.cancel(self.challenge_id)
-            logger.info(f"Challenge id {self.challenge_id} cancelled.")
-            self.challenge_id = ""
-        return bool(matchmaking_enabled and (time_has_passed or challenge_expired) and min_wait_time_passed)
-
-    def create_challenge(self, username: str, base_time: int, increment: int, days: int, variant: str,
-                         mode: str) -> str:
-        """Create a challenge."""
-        params = {"rated": mode == "rated", "variant": variant}
-
-        if days:
-            params["days"] = days
-        elif base_time or increment:
-            params["clock.limit"] = base_time
-            params["clock.increment"] = increment
-        else:
-            logger.error("At least one of challenge_days, challenge_initial_time, or challenge_increment "
-                         "must be greater than zero in the matchmaking section of your config file.")
-            return ""
-
-        try:
-            self.update_daily_challenge_record()
-            self.last_challenge_created_delay.reset()
-            response = self.li.challenge(username, params)
-            challenge_id: str = response.get("challenge", {}).get("id", "")
-            if not challenge_id:
-                logger.error(response)
-                self.add_to_block_list(username)
-            return challenge_id
-        except Exception as e:
-            logger.warning("Could not create challenge")
-            logger.debug(e, exc_info=e)
-            self.show_earliest_challenge_time()
-            return ""
-
-    def update_daily_challenge_record(self) -> None:
-        """
-        Record timestamp of latest challenge and update minimum wait time.
-
-        As the number of challenges in a day increase, the minimum wait time between challenges increases.
-        0   -  49 challenges --> 1 minute
-        50  -  99 challenges --> 2 minutes
-        100 - 149 challenges --> 3 minutes
-        etc.
-        """
-        self.daily_challenges = [timer for timer in self.daily_challenges if not timer.is_expired()]
-        self.daily_challenges.append(Timer(one_day_seconds))
-        self.min_wait_time = 60 * ((len(self.daily_challenges) // 50) + 1)
-        write_daily_challenges(self.daily_challenges)
-
-<<<<<<< HEAD
-    def perf(self) -> dict[str, dict[str, Any]]:
-        user_perf: dict[str, dict[str, Any]] = self.user_profile["perfs"]
-=======
-    def perf(self) -> Dict[str, Dict[str, Any]]:
-        """Get the bot's rating in every variant. Bullet, blitz, rapid etc. are considered different variants."""
-        user_perf: Dict[str, Dict[str, Any]] = self.user_profile["perfs"]
->>>>>>> 71af0932
-        return user_perf
-
-    def username(self) -> str:
-        """Our username."""
-        username: str = self.user_profile["username"]
-        return username
-
-    def update_user_profile(self) -> None:
-        """Update our user profile data, to get our latest rating."""
-        if self.last_user_profile_update_time.is_expired():
-            self.last_user_profile_update_time.reset()
-            try:
-                self.user_profile = self.li.get_profile()
-            except Exception:
-                pass
-
-<<<<<<< HEAD
-    def choose_opponent(self) -> tuple[Optional[str], int, int, int, str, str]:
-=======
-    def choose_opponent(self) -> Tuple[Optional[str], int, int, int, str, str]:
-        """Choose an opponent."""
->>>>>>> 71af0932
-        variant = self.get_random_config_value("challenge_variant", self.variants)
-        mode = self.get_random_config_value("challenge_mode", ["casual", "rated"])
-
-        base_time = random.choice(self.matchmaking_cfg.challenge_initial_time)
-        increment = random.choice(self.matchmaking_cfg.challenge_increment)
-        days = random.choice(self.matchmaking_cfg.challenge_days)
-
-        play_correspondence = [bool(days), not bool(base_time or increment)]
-        if random.choice(play_correspondence):
-            base_time = 0
-            increment = 0
-        else:
-            days = 0
-
-        game_type = game_category(variant, base_time, increment, days)
-
-        min_rating = self.matchmaking_cfg.opponent_min_rating
-        max_rating = self.matchmaking_cfg.opponent_max_rating
-        rating_diff = self.matchmaking_cfg.opponent_rating_difference
-        bot_rating = self.perf().get(game_type, {}).get("rating", 0)
-        if rating_diff is not None and bot_rating > 0:
-            min_rating = bot_rating - rating_diff
-            max_rating = bot_rating + rating_diff
-        logger.info(f"Seeking {game_type} game with opponent rating in [{min_rating}, {max_rating}] ...")
-        allow_tos_violation = self.matchmaking_cfg.opponent_allow_tos_violation
-
-        def is_suitable_opponent(bot: USER_PROFILE_TYPE) -> bool:
-            perf = bot.get("perfs", {}).get(game_type, {})
-            return (bot["username"] != self.username()
-                    and bot["username"] not in self.block_list
-                    and not bot.get("disabled")
-                    and (allow_tos_violation or not bot.get("tosViolation"))  # Terms of Service violation.
-                    and perf.get("games", 0) > 0
-                    and min_rating <= perf.get("rating", 0) <= max_rating)
-
-        online_bots = self.li.get_online_bots()
-        online_bots = list(filter(is_suitable_opponent, online_bots))
-
-        def ready_for_challenge(bot: USER_PROFILE_TYPE) -> bool:
-            aspects = ["", variant, game_type, mode] if self.challenge_filter == FilterType.FINE else [""]
-            return all(self.challenge_type_acceptable[(bot["username"], aspect)] for aspect in aspects)
-
-        ready_bots = list(filter(ready_for_challenge, online_bots))
-        online_bots = ready_bots or online_bots
-        bot_username = None
-
-        try:
-            bot = random.choice(online_bots)
-            bot_profile = self.li.get_public_data(bot["username"])
-            if bot_profile.get("blocking"):
-                self.add_to_block_list(bot["username"])
-            else:
-                bot_username = bot["username"]
-        except Exception:
-            if online_bots:
-                logger.exception("Error:")
-            else:
-                logger.error("No suitable bots found to challenge.")
-
-        return bot_username, base_time, increment, days, variant, mode
-
-<<<<<<< HEAD
-    def get_random_config_value(self, parameter: str, choices: list[str]) -> str:
-        value: str = self.matchmaking_cfg.lookup(parameter)
-        return value if value != "random" else random.choice(choices)
-
-    def challenge(self, active_games: set[str], challenge_queue: MULTIPROCESSING_LIST_TYPE) -> None:
-=======
-    def get_random_config_value(self, parameter: str, choices: List[str]) -> str:
-        """Choose a random value from `choices` if the parameter value in the config is `random`."""
-        value: str = self.matchmaking_cfg.lookup(parameter)
-        return value if value != "random" else random.choice(choices)
-
-    def challenge(self, active_games: Set[str], challenge_queue: MULTIPROCESSING_LIST_TYPE) -> None:
-        """
-        Challenge an opponent.
-
-        :param active_games: The games that the bot is playing.
-        :param challenge_queue: The queue containing the challenges.
-        """
->>>>>>> 71af0932
-        if active_games or challenge_queue or not self.should_create_challenge():
-            return
-
-        logger.info("Challenging a random bot")
-        self.update_user_profile()
-        bot_username, base_time, increment, days, variant, mode = self.choose_opponent()
-        logger.info(f"Will challenge {bot_username} for a {variant} game.")
-        challenge_id = self.create_challenge(bot_username, base_time, increment, days, variant, mode) if bot_username else ""
-        logger.info(f"Challenge id is {challenge_id if challenge_id else 'None'}.")
-        self.challenge_id = challenge_id
-
-    def game_done(self) -> None:
-        """Reset the timer for when the last game ended, and prints the earliest that the next challenge will be created."""
-        self.last_game_ended_delay.reset()
-        self.show_earliest_challenge_time()
-
-    def show_earliest_challenge_time(self) -> None:
-        """Show the earliest that the next challenge will be created."""
-        postgame_timeout = self.last_game_ended_delay.time_until_expiration()
-        time_to_next_challenge = self.min_wait_time - self.last_challenge_created_delay.time_since_reset()
-        time_left = max(postgame_timeout, time_to_next_challenge)
-        earliest_challenge_time = datetime.datetime.now() + datetime.timedelta(seconds=time_left)
-        challenges = "challenge" + ("" if len(self.daily_challenges) == 1 else "s")
-        logger.info(f"Next challenge will be created after {earliest_challenge_time.strftime('%X')} "
-                    f"({len(self.daily_challenges)} {challenges} in last 24 hours)")
-
-    def add_to_block_list(self, username: str) -> None:
-        """Add a bot to the blocklist."""
-        logger.info(f"Will not challenge {username} again during this session.")
-        self.block_list.append(username)
-
-    def accepted_challenge(self, event: EVENT_TYPE) -> None:
-        """
-        Set the challenge id to an empty string, if the challenge was accepted.
-
-        Otherwise, we would attempt to cancel the challenge later.
-        """
-        if self.challenge_id == event["game"]["id"]:
-            self.challenge_id = ""
-
-    def declined_challenge(self, event: EVENT_TYPE) -> None:
-        """
-        Handle a challenge that was declined by the opponent.
-
-        Depends on whether `FilterType` is `NONE`, `COARSE`, or `FINE`.
-        """
-        challenge = model.Challenge(event["challenge"], self.user_profile)
-        opponent = challenge.opponent
-        reason = event["challenge"]["declineReason"]
-        logger.info(f"{opponent} declined {challenge}: {reason}")
-        if self.challenge_id == challenge.id:
-            self.challenge_id = ""
-        if not challenge.from_self or self.challenge_filter == FilterType.NONE:
-            return
-
-        # Add one hour to delay each time a challenge is declined.
-        mode = "rated" if challenge.rated else "casual"
-        decline_details: dict[str, str] = {"generic": "",
-                                           "later": "",
-                                           "nobot": "",
-                                           "toofast": challenge.speed,
-                                           "tooslow": challenge.speed,
-                                           "timecontrol": challenge.speed,
-                                           "rated": mode,
-                                           "casual": mode,
-                                           "standard": challenge.variant,
-                                           "variant": challenge.variant}
-
-        reason_key = event["challenge"]["declineReasonKey"].lower()
-        if reason_key not in decline_details:
-            logger.warning(f"Unknown decline reason received: {reason_key}")
-        game_problem = decline_details.get(reason_key, "") if self.challenge_filter == FilterType.FINE else ""
-        self.challenge_type_acceptable[(opponent.name, game_problem)] = False
-        logger.info(f"Will not challenge {opponent} to another {game_problem}".strip() + " game.")
-
-        self.show_earliest_challenge_time()
-
-
-def game_category(variant: str, base_time: int, increment: int, days: int) -> str:
-    """
-    Get the game type (e.g. bullet, atomic, classical). Lichess has one rating for every variant regardless of time control.
-
-    :param variant: The game's variant.
-    :param base_time: The base time in seconds.
-    :param increment: The increment in seconds.
-    :param days: If the game is correspondence, we have some days to play the move.
-    :return: The game category.
-    """
-    game_duration = base_time + increment * 40
-    if variant != "standard":
-        return variant
-    elif days:
-        return "correspondence"
-    elif game_duration < 179:
-        return "bullet"
-    elif game_duration < 479:
-        return "blitz"
-    elif game_duration < 1499:
-        return "rapid"
-    else:
-        return "classical"
+"""Challenge other bots."""
+import random
+import logging
+import model
+from timer import Timer
+from collections import defaultdict
+from collections.abc import Sequence
+import lichess
+import datetime
+from config import Configuration, FilterType
+from typing import Any, Optional
+USER_PROFILE_TYPE = dict[str, Any]
+EVENT_TYPE = dict[str, Any]
+MULTIPROCESSING_LIST_TYPE = Sequence[model.Challenge]
+DAILY_TIMERS_TYPE = list[Timer]
+
+logger = logging.getLogger(__name__)
+
+daily_challenges_file_name = "daily_challenge_times.txt"
+timestamp_format = "%Y-%m-%d %H:%M:%S\n"
+one_day_seconds = datetime.timedelta(days=1).total_seconds()
+
+
+def read_daily_challenges() -> DAILY_TIMERS_TYPE:
+    """Read the challenges we have created in the past 24 hours from a text file."""
+    timers: DAILY_TIMERS_TYPE = []
+    try:
+        with open(daily_challenges_file_name) as file:
+            for line in file:
+                timers.append(Timer(one_day_seconds, datetime.datetime.strptime(line, timestamp_format)))
+    except FileNotFoundError:
+        pass
+
+    return [timer for timer in timers if not timer.is_expired()]
+
+
+def write_daily_challenges(daily_challenges: DAILY_TIMERS_TYPE) -> None:
+    """Write the challenges we have created in the past 24 hours to a text file."""
+    with open(daily_challenges_file_name, "w") as file:
+        for timer in daily_challenges:
+            file.write(timer.starting_timestamp().strftime(timestamp_format))
+
+
+class Matchmaking:
+    """Challenge other bots."""
+
+    def __init__(self, li: lichess.Lichess, config: Configuration, user_profile: USER_PROFILE_TYPE) -> None:
+        """Initialize values needed for matchmaking."""
+        self.li = li
+        self.variants = list(filter(lambda variant: variant != "fromPosition", config.challenge.variants))
+        self.matchmaking_cfg = config.matchmaking
+        self.user_profile = user_profile
+        self.last_challenge_created_delay = Timer(25)  # The challenge expires 20 seconds after creating it.
+        self.last_game_ended_delay = Timer(self.matchmaking_cfg.challenge_timeout * 60)
+        self.last_user_profile_update_time = Timer(5 * 60)  # 5 minutes.
+        self.min_wait_time = 60  # Wait 60 seconds before creating a new challenge to avoid hitting the api rate limits.
+        self.challenge_id: str = ""
+        self.block_list = self.matchmaking_cfg.block_list.copy()
+        self.daily_challenges: DAILY_TIMERS_TYPE = read_daily_challenges()
+
+        # (opponent name, game aspect) --> other bot is likely to accept challenge
+        # game aspect is the one the challenged bot objects to and is one of:
+        #   - game speed (bullet, blitz, etc.)
+        #   - variant (standard, horde, etc.)
+        #   - casual/rated
+        #   - empty string (if no other reason is given or self.filter_type is COARSE)
+        self.challenge_type_acceptable: defaultdict[tuple[str, str], bool] = defaultdict(lambda: True)
+        self.challenge_filter = self.matchmaking_cfg.challenge_filter
+
+    def should_create_challenge(self) -> bool:
+        """Whether we should create a challenge."""
+        matchmaking_enabled = self.matchmaking_cfg.allow_matchmaking
+        time_has_passed = self.last_game_ended_delay.is_expired()
+        challenge_expired = self.last_challenge_created_delay.is_expired() and self.challenge_id
+        min_wait_time_passed = self.last_challenge_created_delay.time_since_reset() > self.min_wait_time
+        if challenge_expired:
+            self.li.cancel(self.challenge_id)
+            logger.info(f"Challenge id {self.challenge_id} cancelled.")
+            self.challenge_id = ""
+        return bool(matchmaking_enabled and (time_has_passed or challenge_expired) and min_wait_time_passed)
+
+    def create_challenge(self, username: str, base_time: int, increment: int, days: int, variant: str,
+                         mode: str) -> str:
+        """Create a challenge."""
+        params = {"rated": mode == "rated", "variant": variant}
+
+        if days:
+            params["days"] = days
+        elif base_time or increment:
+            params["clock.limit"] = base_time
+            params["clock.increment"] = increment
+        else:
+            logger.error("At least one of challenge_days, challenge_initial_time, or challenge_increment "
+                         "must be greater than zero in the matchmaking section of your config file.")
+            return ""
+
+        try:
+            self.update_daily_challenge_record()
+            self.last_challenge_created_delay.reset()
+            response = self.li.challenge(username, params)
+            challenge_id: str = response.get("challenge", {}).get("id", "")
+            if not challenge_id:
+                logger.error(response)
+                self.add_to_block_list(username)
+            return challenge_id
+        except Exception as e:
+            logger.warning("Could not create challenge")
+            logger.debug(e, exc_info=e)
+            self.show_earliest_challenge_time()
+            return ""
+
+    def update_daily_challenge_record(self) -> None:
+        """
+        Record timestamp of latest challenge and update minimum wait time.
+
+        As the number of challenges in a day increase, the minimum wait time between challenges increases.
+        0   -  49 challenges --> 1 minute
+        50  -  99 challenges --> 2 minutes
+        100 - 149 challenges --> 3 minutes
+        etc.
+        """
+        self.daily_challenges = [timer for timer in self.daily_challenges if not timer.is_expired()]
+        self.daily_challenges.append(Timer(one_day_seconds))
+        self.min_wait_time = 60 * ((len(self.daily_challenges) // 50) + 1)
+        write_daily_challenges(self.daily_challenges)
+
+    def perf(self) -> dict[str, dict[str, Any]]:
+        """Get the bot's rating in every variant. Bullet, blitz, rapid etc. are considered different variants."""
+        user_perf: dict[str, dict[str, Any]] = self.user_profile["perfs"]
+        return user_perf
+
+    def username(self) -> str:
+        """Our username."""
+        username: str = self.user_profile["username"]
+        return username
+
+    def update_user_profile(self) -> None:
+        """Update our user profile data, to get our latest rating."""
+        if self.last_user_profile_update_time.is_expired():
+            self.last_user_profile_update_time.reset()
+            try:
+                self.user_profile = self.li.get_profile()
+            except Exception:
+                pass
+
+    def choose_opponent(self) -> tuple[Optional[str], int, int, int, str, str]:
+        """Choose an opponent."""
+        variant = self.get_random_config_value("challenge_variant", self.variants)
+        mode = self.get_random_config_value("challenge_mode", ["casual", "rated"])
+
+        base_time = random.choice(self.matchmaking_cfg.challenge_initial_time)
+        increment = random.choice(self.matchmaking_cfg.challenge_increment)
+        days = random.choice(self.matchmaking_cfg.challenge_days)
+
+        play_correspondence = [bool(days), not bool(base_time or increment)]
+        if random.choice(play_correspondence):
+            base_time = 0
+            increment = 0
+        else:
+            days = 0
+
+        game_type = game_category(variant, base_time, increment, days)
+
+        min_rating = self.matchmaking_cfg.opponent_min_rating
+        max_rating = self.matchmaking_cfg.opponent_max_rating
+        rating_diff = self.matchmaking_cfg.opponent_rating_difference
+        bot_rating = self.perf().get(game_type, {}).get("rating", 0)
+        if rating_diff is not None and bot_rating > 0:
+            min_rating = bot_rating - rating_diff
+            max_rating = bot_rating + rating_diff
+        logger.info(f"Seeking {game_type} game with opponent rating in [{min_rating}, {max_rating}] ...")
+        allow_tos_violation = self.matchmaking_cfg.opponent_allow_tos_violation
+
+        def is_suitable_opponent(bot: USER_PROFILE_TYPE) -> bool:
+            perf = bot.get("perfs", {}).get(game_type, {})
+            return (bot["username"] != self.username()
+                    and bot["username"] not in self.block_list
+                    and not bot.get("disabled")
+                    and (allow_tos_violation or not bot.get("tosViolation"))  # Terms of Service violation.
+                    and perf.get("games", 0) > 0
+                    and min_rating <= perf.get("rating", 0) <= max_rating)
+
+        online_bots = self.li.get_online_bots()
+        online_bots = list(filter(is_suitable_opponent, online_bots))
+
+        def ready_for_challenge(bot: USER_PROFILE_TYPE) -> bool:
+            aspects = ["", variant, game_type, mode] if self.challenge_filter == FilterType.FINE else [""]
+            return all(self.challenge_type_acceptable[(bot["username"], aspect)] for aspect in aspects)
+
+        ready_bots = list(filter(ready_for_challenge, online_bots))
+        online_bots = ready_bots or online_bots
+        bot_username = None
+
+        try:
+            bot = random.choice(online_bots)
+            bot_profile = self.li.get_public_data(bot["username"])
+            if bot_profile.get("blocking"):
+                self.add_to_block_list(bot["username"])
+            else:
+                bot_username = bot["username"]
+        except Exception:
+            if online_bots:
+                logger.exception("Error:")
+            else:
+                logger.error("No suitable bots found to challenge.")
+
+        return bot_username, base_time, increment, days, variant, mode
+
+    def get_random_config_value(self, parameter: str, choices: list[str]) -> str:
+        """Choose a random value from `choices` if the parameter value in the config is `random`."""
+        value: str = self.matchmaking_cfg.lookup(parameter)
+        return value if value != "random" else random.choice(choices)
+
+    def challenge(self, active_games: set[str], challenge_queue: MULTIPROCESSING_LIST_TYPE) -> None:
+        """
+        Challenge an opponent.
+
+        :param active_games: The games that the bot is playing.
+        :param challenge_queue: The queue containing the challenges.
+        """
+        if active_games or challenge_queue or not self.should_create_challenge():
+            return
+
+        logger.info("Challenging a random bot")
+        self.update_user_profile()
+        bot_username, base_time, increment, days, variant, mode = self.choose_opponent()
+        logger.info(f"Will challenge {bot_username} for a {variant} game.")
+        challenge_id = self.create_challenge(bot_username, base_time, increment, days, variant, mode) if bot_username else ""
+        logger.info(f"Challenge id is {challenge_id if challenge_id else 'None'}.")
+        self.challenge_id = challenge_id
+
+    def game_done(self) -> None:
+        """Reset the timer for when the last game ended, and prints the earliest that the next challenge will be created."""
+        self.last_game_ended_delay.reset()
+        self.show_earliest_challenge_time()
+
+    def show_earliest_challenge_time(self) -> None:
+        """Show the earliest that the next challenge will be created."""
+        postgame_timeout = self.last_game_ended_delay.time_until_expiration()
+        time_to_next_challenge = self.min_wait_time - self.last_challenge_created_delay.time_since_reset()
+        time_left = max(postgame_timeout, time_to_next_challenge)
+        earliest_challenge_time = datetime.datetime.now() + datetime.timedelta(seconds=time_left)
+        challenges = "challenge" + ("" if len(self.daily_challenges) == 1 else "s")
+        logger.info(f"Next challenge will be created after {earliest_challenge_time.strftime('%X')} "
+                    f"({len(self.daily_challenges)} {challenges} in last 24 hours)")
+
+    def add_to_block_list(self, username: str) -> None:
+        """Add a bot to the blocklist."""
+        logger.info(f"Will not challenge {username} again during this session.")
+        self.block_list.append(username)
+
+    def accepted_challenge(self, event: EVENT_TYPE) -> None:
+        """
+        Set the challenge id to an empty string, if the challenge was accepted.
+
+        Otherwise, we would attempt to cancel the challenge later.
+        """
+        if self.challenge_id == event["game"]["id"]:
+            self.challenge_id = ""
+
+    def declined_challenge(self, event: EVENT_TYPE) -> None:
+        """
+        Handle a challenge that was declined by the opponent.
+
+        Depends on whether `FilterType` is `NONE`, `COARSE`, or `FINE`.
+        """
+        challenge = model.Challenge(event["challenge"], self.user_profile)
+        opponent = challenge.opponent
+        reason = event["challenge"]["declineReason"]
+        logger.info(f"{opponent} declined {challenge}: {reason}")
+        if self.challenge_id == challenge.id:
+            self.challenge_id = ""
+        if not challenge.from_self or self.challenge_filter == FilterType.NONE:
+            return
+
+        # Add one hour to delay each time a challenge is declined.
+        mode = "rated" if challenge.rated else "casual"
+        decline_details: dict[str, str] = {"generic": "",
+                                           "later": "",
+                                           "nobot": "",
+                                           "toofast": challenge.speed,
+                                           "tooslow": challenge.speed,
+                                           "timecontrol": challenge.speed,
+                                           "rated": mode,
+                                           "casual": mode,
+                                           "standard": challenge.variant,
+                                           "variant": challenge.variant}
+
+        reason_key = event["challenge"]["declineReasonKey"].lower()
+        if reason_key not in decline_details:
+            logger.warning(f"Unknown decline reason received: {reason_key}")
+        game_problem = decline_details.get(reason_key, "") if self.challenge_filter == FilterType.FINE else ""
+        self.challenge_type_acceptable[(opponent.name, game_problem)] = False
+        logger.info(f"Will not challenge {opponent} to another {game_problem}".strip() + " game.")
+
+        self.show_earliest_challenge_time()
+
+
+def game_category(variant: str, base_time: int, increment: int, days: int) -> str:
+    """
+    Get the game type (e.g. bullet, atomic, classical). Lichess has one rating for every variant regardless of time control.
+
+    :param variant: The game's variant.
+    :param base_time: The base time in seconds.
+    :param increment: The increment in seconds.
+    :param days: If the game is correspondence, we have some days to play the move.
+    :return: The game category.
+    """
+    game_duration = base_time + increment * 40
+    if variant != "standard":
+        return variant
+    elif days:
+        return "correspondence"
+    elif game_duration < 179:
+        return "bullet"
+    elif game_duration < 479:
+        return "blitz"
+    elif game_duration < 1499:
+        return "rapid"
+    else:
+        return "classical"