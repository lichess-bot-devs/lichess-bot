--- conflicted
+++ resolved
@@ -13,22 +13,9 @@
 
 
 class Challenge:
-<<<<<<< HEAD
-    def __init__(self, c_info: dict[str, Any], user_profile: dict[str, Any]) -> None:
-        self.id = c_info["id"]
-        self.rated = c_info["rated"]
-        self.variant = c_info["variant"]["key"]
-        self.perf_name = c_info["perf"]["name"]
-        self.speed = c_info["speed"]
-        self.increment: int = c_info.get("timeControl", {}).get("increment")
-        self.base: int = c_info.get("timeControl", {}).get("limit")
-        self.days: int = c_info.get("timeControl", {}).get("daysPerTurn")
-        self.challenger = Player(c_info.get("challenger") or {})
-        self.opponent = Player(c_info.get("destUser") or {})
-=======
     """Store information about a challenge."""
 
-    def __init__(self, challenge_info: Dict[str, Any], user_profile: Dict[str, Any]) -> None:
+    def __init__(self, challenge_info: dict[str, Any], user_profile: dict[str, Any]) -> None:
         """:param user_profile: Information about our bot."""
         self.id = challenge_info["id"]
         self.rated = challenge_info["rated"]
@@ -40,7 +27,6 @@
         self.days: int = challenge_info.get("timeControl", {}).get("daysPerTurn")
         self.challenger = Player(challenge_info.get("challenger") or {})
         self.opponent = Player(challenge_info.get("destUser") or {})
->>>>>>> 71af0932
         self.from_self = self.challenger.name == user_profile["username"]
 
     def is_supported_variant(self, challenge_cfg: Configuration) -> bool:
@@ -75,12 +61,8 @@
         """Check whether the mode is supported."""
         return ("rated" if self.rated else "casual") in challenge_cfg.modes
 
-<<<<<<< HEAD
     def is_supported_recent(self, config: Configuration, recent_bot_challenges: defaultdict[str, list[Timer]]) -> bool:
-=======
-    def is_supported_recent(self, config: Configuration, recent_bot_challenges: DefaultDict[str, List[Timer]]) -> bool:
         """Check whether we have played a lot of games with this opponent recently. Only used when the oppoennt is a BOT."""
->>>>>>> 71af0932
         # Filter out old challenges
         recent_bot_challenges[self.challenger.name] = [timer for timer
                                                        in recent_bot_challenges[self.challenger.name]
@@ -101,12 +83,8 @@
         return "" if requirement_met else decline_reason
 
     def is_supported(self, config: Configuration,
-<<<<<<< HEAD
                      recent_bot_challenges: defaultdict[str, list[Timer]]) -> tuple[bool, str]:
-=======
-                     recent_bot_challenges: DefaultDict[str, List[Timer]]) -> Tuple[bool, str]:
         """Whether the challenge is supported."""
->>>>>>> 71af0932
         try:
             if self.from_self:
                 return True, ""
@@ -157,14 +135,10 @@
 
 
 class Game:
-<<<<<<< HEAD
-    def __init__(self, json: dict[str, Any], username: str, base_url: str, abort_time: int) -> None:
-=======
     """Store information about a game."""
 
-    def __init__(self, game_info: Dict[str, Any], username: str, base_url: str, abort_time: int) -> None:
+    def __init__(self, game_info: dict[str, Any], username: str, base_url: str, abort_time: int) -> None:
         """:param abort_time: How long to wait before aborting the game."""
->>>>>>> 71af0932
         self.username = username
         self.id: str = game_info["id"]
         self.speed = game_info.get("speed")
@@ -172,23 +146,13 @@
         ten_years_in_ms = 1000 * 3600 * 24 * 365 * 10
         self.clock_initial = clock.get("initial", ten_years_in_ms)
         self.clock_increment = clock.get("increment", 0)
-<<<<<<< HEAD
-        self.perf_name = (json.get("perf") or {}).get("name", "{perf?}")
-        self.variant_name = json["variant"]["name"]
-        self.mode = "rated" if json.get("rated") else "casual"
-        self.white = Player(json["white"])
-        self.black = Player(json["black"])
-        self.initial_fen = json.get("initialFen")
-        self.state: dict[str, Any] = json["state"]
-=======
         self.perf_name = (game_info.get("perf") or {}).get("name", "{perf?}")
         self.variant_name = game_info["variant"]["name"]
         self.mode = "rated" if game_info.get("rated") else "casual"
         self.white = Player(game_info["white"])
         self.black = Player(game_info["black"])
         self.initial_fen = game_info.get("initialFen")
-        self.state: Dict[str, Any] = game_info["state"]
->>>>>>> 71af0932
+        self.state: dict[str, Any] = game_info["state"]
         self.is_white = (self.white.name or "").lower() == username.lower()
         self.my_color = "white" if self.is_white else "black"
         self.opponent_color = "black" if self.is_white else "white"
@@ -288,18 +252,12 @@
 
 
 class Player:
-<<<<<<< HEAD
-    def __init__(self, json: dict[str, Any]) -> None:
-        self.name: str = json.get("name", "")
-        self.title = json.get("title")
-=======
     """Store information about a player."""
 
-    def __init__(self, player_info: Dict[str, Any]) -> None:
+    def __init__(self, player_info: dict[str, Any]) -> None:
         """:param player_info: Contains information about a player."""
         self.name: str = player_info.get("name", "")
         self.title = player_info.get("title")
->>>>>>> 71af0932
         self.is_bot = self.title == "BOT"
         self.rating = player_info.get("rating")
         self.provisional = player_info.get("provisional")
