import math
from urllib.parse import urljoin
import logging
from timer import Timer
from config import Configuration
from collections import defaultdict
from typing import Dict, Any, Optional, Tuple, List

logger = logging.getLogger(__name__)


class Challenge:
    def __init__(self, c_info: Dict[str, Any], user_profile: Dict[str, Any]) -> None:
        self.id = c_info["id"]
        self.rated = c_info["rated"]
        self.variant = c_info["variant"]["key"]
        self.perf_name = c_info["perf"]["name"]
        self.speed = c_info["speed"]
        self.increment = c_info.get("timeControl", {}).get("increment")
        self.base = c_info.get("timeControl", {}).get("limit")
        self.days = c_info.get("timeControl", {}).get("daysPerTurn")
        self.challenger = c_info.get("challenger") or {}
        self.challenger_title = self.challenger.get("title")
        self.challenger_is_bot = self.challenger_title == "BOT"
        self.challenger_master_title = self.challenger_title if not self.challenger_is_bot else None
        self.challenger_name = self.challenger.get("name", "Anonymous")
        self.challenger_rating_int = self.challenger.get("rating", 0)
        self.challenger_rating = self.challenger_rating_int or "?"
        self.from_self = self.challenger_name == user_profile["username"]

    def is_supported_variant(self, challenge_cfg: Configuration) -> bool:
        return self.variant in challenge_cfg.variants

    def is_supported_time_control(self, challenge_cfg: Configuration) -> bool:
        speeds = challenge_cfg.time_controls
        increment_max = challenge_cfg.max_increment
        increment_min = challenge_cfg.min_increment
        base_max = challenge_cfg.max_base
        base_min = challenge_cfg.min_base
        days_max = challenge_cfg.max_days
        days_min = challenge_cfg.min_days

        if self.speed not in speeds:
            return False

        if self.base is not None and self.increment is not None:
            # Normal clock game
            return (increment_min <= self.increment <= increment_max
                    and base_min <= self.base <= base_max)
        elif self.days is not None:
            # Correspondence game
            return days_min <= self.days <= days_max
        else:
            # Unlimited game
            return days_max == math.inf

    def is_supported_mode(self, challenge_cfg: Configuration) -> bool:
        return ("rated" if self.rated else "casual") in challenge_cfg.modes

    def is_supported_recent(self, config: Configuration, recent_bot_challenges: defaultdict[str, List[Timer]]) -> bool:
        # Filter out old challenges
        recent_bot_challenges[self.challenger_name] = [timer for timer
                                                       in recent_bot_challenges[self.challenger_name]
                                                       if not timer.is_expired()]
        max_recent_challenges = config.max_recent_bot_challenges
        return (not self.challenger_is_bot
                or max_recent_challenges is None
                or len(recent_bot_challenges[self.challenger_name]) < max_recent_challenges)

    def decline_due_to(self, requirement_met: bool, decline_reason: str) -> Optional[str]:
        return None if requirement_met else decline_reason

    def is_supported(self, config: Configuration,
                     recent_bot_challenges: defaultdict[str, List[Timer]]) -> Tuple[bool, Optional[str]]:
        try:
            if self.from_self:
                return True, None

            decline_reason = (self.decline_due_to(config.accept_bot or not self.challenger_is_bot, "noBot")
                              or self.decline_due_to(not config.only_bot or self.challenger_is_bot, "onlyBot")
                              or self.decline_due_to(self.is_supported_time_control(config), "timeControl")
                              or self.decline_due_to(self.is_supported_variant(config), "variant")
                              or self.decline_due_to(self.is_supported_mode(config), "casual" if self.rated else "rated")
                              or self.decline_due_to(self.challenger_name not in config.block_list, "generic")
                              or self.decline_due_to(self.is_supported_recent(config, recent_bot_challenges), "later"))

            return decline_reason is None, decline_reason

        except Exception:
            logger.exception(f"Error while checking challenge {self.id}:")
            return False, "generic"

    def score(self) -> int:
        rated_bonus = 200 if self.rated else 0
        titled_bonus = 200 if self.challenger_master_title else 0
        return self.challenger_rating_int + rated_bonus + titled_bonus

    def mode(self) -> str:
        return "rated" if self.rated else "casual"

    def challenger_full_name(self) -> str:
        return f'{self.challenger_title or ""} {self.challenger_name}'.strip()

<<<<<<< HEAD
    def __str__(self) -> str:
        return f"{self.perf_name} {self.mode()} challenge from {self.challenger_full_name()}({self.challenger_rating})" \
               f" ({self.id})"
=======
    def __str__(self):
        return (f"{self.perf_name} {self.mode()} challenge from {self.challenger_full_name()}({self.challenger_rating})"
                f" ({self.id})")
>>>>>>> fb56303c

    def __repr__(self) -> str:
        return self.__str__()


class Game:
    def __init__(self, json: Dict[str, Any], username: str, base_url: str, abort_time: int) -> None:
        self.username = username
        self.id = json.get("id")
        self.speed = json.get("speed")
        clock = json.get("clock") or {}
        ten_years_in_ms = 1000 * 3600 * 24 * 365 * 10
        self.clock_initial = clock.get("initial", ten_years_in_ms)
        self.clock_increment = clock.get("increment", 0)
        self.perf_name = (json.get("perf") or {}).get("name", "{perf?}")
        self.variant_name = json.get("variant")["name"]
        self.white = Player(json.get("white"))
        self.black = Player(json.get("black"))
        self.initial_fen = json.get("initialFen")
        self.state = json.get("state")
        self.is_white = (self.white.name or "").lower() == username.lower()
        self.my_color = "white" if self.is_white else "black"
        self.opponent_color = "black" if self.is_white else "white"
        self.me = self.white if self.is_white else self.black
        self.opponent = self.black if self.is_white else self.white
        self.base_url = base_url
        self.abort_time = Timer(abort_time)
        self.terminate_time = Timer((self.clock_initial + self.clock_increment) / 1000 + abort_time + 60)
        self.disconnect_time = Timer(0)

    def url(self) -> str:
        return urljoin(self.base_url, f"{self.id}/{self.my_color}")

    def is_abortable(self) -> bool:
        return len(self.state["moves"]) < 6

    def ping(self, abort_in: int, terminate_in: int, disconnect_in: int) -> None:
        if self.is_abortable():
            self.abort_time = Timer(abort_in)
        self.terminate_time = Timer(terminate_in)
        self.disconnect_time = Timer(disconnect_in)

    def should_abort_now(self) -> bool:
        return self.is_abortable() and self.abort_time.is_expired()

    def should_terminate_now(self) -> bool:
        return self.terminate_time.is_expired()

    def should_disconnect_now(self) -> bool:
        return self.disconnect_time.is_expired()

    def my_remaining_seconds(self) -> float:
        return (self.state["wtime"] if self.is_white else self.state["btime"]) / 1000

    def __str__(self) -> str:
        return f"{self.url()} {self.perf_name} vs {self.opponent.__str__()} ({self.id})"

    def __repr__(self) -> str:
        return self.__str__()


class Player:
    def __init__(self, json: Dict[str, Any]) -> None:
        self.name = json.get("name")
        self.title = json.get("title")
        self.rating = json.get("rating")
        self.provisional = json.get("provisional")
        self.aiLevel = json.get("aiLevel")

    def __str__(self) -> str:
        if self.aiLevel:
            return f"AI level {self.aiLevel}"
        else:
            rating = f'{self.rating}{"?" if self.provisional else ""}'
            return f'{self.title or ""} {self.name}({rating})'.strip()

    def __repr__(self) -> str:
        return self.__str__()<|MERGE_RESOLUTION|>--- conflicted
+++ resolved
@@ -101,15 +101,9 @@
     def challenger_full_name(self) -> str:
         return f'{self.challenger_title or ""} {self.challenger_name}'.strip()
 
-<<<<<<< HEAD
     def __str__(self) -> str:
-        return f"{self.perf_name} {self.mode()} challenge from {self.challenger_full_name()}({self.challenger_rating})" \
-               f" ({self.id})"
-=======
-    def __str__(self):
         return (f"{self.perf_name} {self.mode()} challenge from {self.challenger_full_name()}({self.challenger_rating})"
                 f" ({self.id})")
->>>>>>> fb56303c
 
     def __repr__(self) -> str:
         return self.__str__()
