--- conflicted
+++ resolved
@@ -1,305 +1,293 @@
-import pytest
-import zipfile
-import requests
-import time
-import yaml
-import chess
-import chess.engine
-import threading
-import os
-import sys
-import stat
-import shutil
-import importlib
-if __name__ == "__main__":
-    sys.exit(f"The script {os.path.basename(__file__)} should only be run by pytest.")
-shutil.copyfile("lichess.py", "correct_lichess.py")
-shutil.copyfile("test_bot/lichess.py", "lichess.py")
-lichess_bot = importlib.import_module("lichess-bot")
-
-platform = sys.platform
-file_extension = ".exe" if platform == "win32" else ""
-stockfish_path = f"./TEMP/sf{file_extension}"
-
-
-def download_sf():
-    windows_or_linux = "win" if platform == "win32" else "linux"
-    base_name = f"stockfish_14.1_{windows_or_linux}_x64"
-    zip_link = f"https://stockfishchess.org/files/{base_name}.zip"
-    response = requests.get(zip_link, allow_redirects=True)
-    with open("./TEMP/sf_zip.zip", "wb") as file:
-        file.write(response.content)
-    with zipfile.ZipFile("./TEMP/sf_zip.zip", "r") as zip_ref:
-        zip_ref.extractall("./TEMP/")
-    shutil.copyfile(f"./TEMP/{base_name}/{base_name}{file_extension}", stockfish_path)
-    if windows_or_linux == "linux":
-        st = os.stat(stockfish_path)
-        os.chmod(stockfish_path, st.st_mode | stat.S_IEXEC)
-
-
-def download_lc0():
-    response = requests.get("https://github.com/LeelaChessZero/lc0/releases/download/v0.28.2/lc0-v0.28.2-windows-cpu-dnnl.zip", allow_redirects=True)
-    with open("./TEMP/lc0_zip.zip", "wb") as file:
-        file.write(response.content)
-    with zipfile.ZipFile("./TEMP/lc0_zip.zip", "r") as zip_ref:
-        zip_ref.extractall("./TEMP/")
-
-
-def download_sjeng():
-    response = requests.get("https://sjeng.org/ftp/Sjeng112.zip", allow_redirects=True)
-    with open("./TEMP/sjeng_zip.zip", "wb") as file:
-        file.write(response.content)
-    with zipfile.ZipFile("./TEMP/sjeng_zip.zip", "r") as zip_ref:
-        zip_ref.extractall("./TEMP/")
-    shutil.copyfile("./TEMP/Release/Sjeng112.exe", "./TEMP/sjeng.exe")
-
-
-if os.path.exists("TEMP"):
-    shutil.rmtree("TEMP")
-os.mkdir("TEMP")
-download_sf()
-if platform == "win32":
-    download_lc0()
-    download_sjeng()
-logging_level = lichess_bot.logging.INFO
-lichess_bot.logging_configurer(logging_level, None)
-lichess_bot.logger.info("Downloaded engines")
-
-
-def run_bot(CONFIG, logging_level):
-    lichess_bot.logger.info(lichess_bot.intro())
-    li = lichess_bot.lichess.Lichess(CONFIG["token"], CONFIG["url"], lichess_bot.__version__)
-
-    user_profile = li.get_profile()
-    username = user_profile["username"]
-    is_bot = user_profile.get("title") == "BOT"
-    lichess_bot.logger.info(f"Welcome {username}!")
-
-    if not is_bot:
-        is_bot = lichess_bot.upgrade_account(li)
-
-    if is_bot:
-        def run_test():
-
-            def thread_for_test():
-                open("./logs/events.txt", "w").close()
-                open("./logs/states.txt", "w").close()
-                open("./logs/result.txt", "w").close()
-
-                start_time = 10
-                increment = 0.1
-
-                board = chess.Board()
-                wtime = start_time
-                btime = start_time
-
-                with open("./logs/states.txt", "w") as file:
-                    file.write(f"\n{wtime},{btime}")
-
-                engine = chess.engine.SimpleEngine.popen_uci(stockfish_path)
-                engine.configure({"Skill Level": 0, "Move Overhead": 1000})
-
-                while True:
-                    if board.is_game_over():
-                        with open("./logs/events.txt", "w") as file:
-                            file.write("end")
-                        break
-
-                    if len(board.move_stack) % 2 == 0:
-                        if not board.move_stack:
-                            move = engine.play(board,
-                                               chess.engine.Limit(time=1),
-                                               ponder=False)
-                        else:
-                            start_time = time.perf_counter_ns()
-                            move = engine.play(board,
-                                               chess.engine.Limit(white_clock=wtime - 2,
-                                                                  white_inc=increment),
-                                               ponder=False)
-                            end_time = time.perf_counter_ns()
-                            wtime -= (end_time - start_time) / 1e9
-                            wtime += increment
-                        board.push(move.move)
-
-                        uci_move = move.move.uci()
-                        with open("./logs/states.txt") as states:
-                            state = states.read().split("\n")
-                        state[0] += f" {uci_move}"
-                        state = "\n".join(state)
-                        with open("./logs/states.txt", "w") as file:
-                            file.write(state)
-
-                    else:  # lichess-bot move
-                        start_time = time.perf_counter_ns()
-                        while True:
-                            with open("./logs/states.txt") as states:
-                                state2 = states.read()
-                            time.sleep(0.001)
-                            moves = state2.split("\n")[0]
-                            temp_board = chess.Board()
-                            moves_are_correct = True
-                            for move in moves.split():
-                                try:
-                                    temp_board.push_uci(move)
-                                except ValueError:
-                                    moves_are_correct = False
-                            if state != state2 and moves_are_correct:
-                                break
-                        with open("./logs/states.txt") as states:
-                            state2 = states.read()
-                        end_time = time.perf_counter_ns()
-                        if len(board.move_stack) > 1:
-                            btime -= (end_time - start_time) / 1e9
-                            btime += increment
-                        move = state2.split("\n")[0].split(" ")[-1]
-                        board.push_uci(move)
-
-                    time.sleep(0.001)
-                    with open("./logs/states.txt") as states:
-                        state = states.read().split("\n")
-                    state[1] = f"{wtime},{btime}"
-                    state = "\n".join(state)
-                    with open("./logs/states.txt", "w") as file:
-                        file.write(state)
-
-                engine.quit()
-                win = board.outcome().winner == chess.BLACK
-                with open("./logs/result.txt", "w") as file:
-                    file.write("1" if win else "0")
-
-            thr = threading.Thread(target=thread_for_test)
-            thr.start()
-            lichess_bot.start(li, user_profile, CONFIG, logging_level, None, one_game=True)
-            thr.join()
-
-        run_test()
-
-        with open("./logs/result.txt") as file:
-            data = file.read()
-        return data
-
-    else:
-        lichess_bot.logger.error(f'{user_profile["username"]} is not a bot account. Please upgrade it to a bot account!')
-
-
-@pytest.mark.timeout(150, method="thread")
-def test_sf():
-    if platform != "linux" and platform != "win32":
-        assert True
-        return
-    if os.path.exists("logs"):
-        shutil.rmtree("logs")
-    os.mkdir("logs")
-    with open("./config.yml.default") as file:
-        CONFIG = yaml.safe_load(file)
-    CONFIG["token"] = ""
-    CONFIG["engine"]["dir"] = "./TEMP/"
-    CONFIG["engine"]["name"] = f"sf{file_extension}"
-    CONFIG["engine"]["uci_options"]["Threads"] = 1
-    CONFIG["pgn_directory"] = "TEMP/sf_game_record"
-    win = run_bot(CONFIG, logging_level)
-    shutil.rmtree("logs")
-    lichess_bot.logger.info("Finished Testing SF")
-    assert win == "1"
-    assert os.path.isfile(os.path.join(CONFIG["pgn_directory"],
-                                       "bo vs b - zzzzzzzz.pgn"))
-
-
-@pytest.mark.timeout(150, method="thread")
-def test_lc0():
-    if platform != "win32":
-        assert True
-        return
-    if os.path.exists("logs"):
-        shutil.rmtree("logs")
-    os.mkdir("logs")
-    with open("./config.yml.default") as file:
-        CONFIG = yaml.safe_load(file)
-    CONFIG["token"] = ""
-    CONFIG["engine"]["dir"] = "./TEMP/"
-    CONFIG["engine"]["working_dir"] = "./TEMP/"
-    CONFIG["engine"]["name"] = "lc0.exe"
-    CONFIG["engine"]["uci_options"]["Threads"] = 1
-    CONFIG["engine"]["uci_options"].pop("Hash", None)
-    CONFIG["engine"]["uci_options"].pop("Move Overhead", None)
-    CONFIG["pgn_directory"] = "TEMP/lc0_game_record"
-    win = run_bot(CONFIG, logging_level)
-    shutil.rmtree("logs")
-    lichess_bot.logger.info("Finished Testing LC0")
-    assert win == "1"
-    assert os.path.isfile(os.path.join(CONFIG["pgn_directory"],
-                                       "bo vs b - zzzzzzzz.pgn"))
-
-
-@pytest.mark.timeout(150, method="thread")
-def test_sjeng():
-    if platform != "win32":
-        assert True
-        return
-    if os.path.exists("logs"):
-        shutil.rmtree("logs")
-    os.mkdir("logs")
-    with open("./config.yml.default") as file:
-        CONFIG = yaml.safe_load(file)
-    CONFIG["token"] = ""
-    CONFIG["engine"]["dir"] = "./TEMP/"
-    CONFIG["engine"]["working_dir"] = "./TEMP/"
-    CONFIG["engine"]["protocol"] = "xboard"
-    CONFIG["engine"]["name"] = "sjeng.exe"
-    CONFIG["engine"]["ponder"] = False
-    CONFIG["pgn_directory"] = "TEMP/sjeng_game_record"
-    win = run_bot(CONFIG, logging_level)
-    shutil.rmtree("logs")
-    lichess_bot.logger.info("Finished Testing Sjeng")
-    assert win == "1"
-    assert os.path.isfile(os.path.join(CONFIG["pgn_directory"],
-                                       "bo vs b - zzzzzzzz.pgn"))
-
-
-@pytest.mark.timeout(150, method="thread")
-def test_homemade():
-    if platform != "linux" and platform != "win32":
-        assert True
-        return
-    with open("strategies.py") as file:
-        strategies = file.read()
-        original_strategies = strategies
-        strategies = strategies.split("\n")
-<<<<<<< HEAD
-    strategies.append(f"""
-class Stockfish(ExampleEngine):
-    def __init__(self, commands, options, stderr, draw_or_resign, **popen_args):
-        super().__init__(commands, options, stderr, draw_or_resign, **popen_args)
-        self.engine = chess.engine.SimpleEngine.popen_uci('{stockfish_path}')
-
-    def search(self, board, time_limit, *args):
-        return self.engine.play(board, time_limit)
-""")
-
-=======
-    strategies += ["class Stockfish(ExampleEngine):",
-                   "    def __init__(self, commands, options, stderr, draw_or_resign, **popen_args):",
-                   "        super().__init__(commands, options, stderr, draw_or_resign, **popen_args)",
-                   f"        self.engine = chess.engine.SimpleEngine.popen_uci('./TEMP/sf2{file_extension}')",
-                   "    def search(self, board, time_limit, *args):",
-                   "        return self.engine.play(board, time_limit)"]
->>>>>>> 3ff401d8
-    with open("strategies.py", "w") as file:
-        file.write("\n".join(strategies))
-    if os.path.exists("logs"):
-        shutil.rmtree("logs")
-    os.mkdir("logs")
-    with open("./config.yml.default") as file:
-        CONFIG = yaml.safe_load(file)
-    CONFIG["token"] = ""
-    CONFIG["engine"]["name"] = "Stockfish"
-    CONFIG["engine"]["protocol"] = "homemade"
-    CONFIG["pgn_directory"] = "TEMP/homemade_game_record"
-    win = run_bot(CONFIG, logging_level)
-    shutil.rmtree("logs")
-    with open("strategies.py", "w") as file:
-        file.write(original_strategies)
-    lichess_bot.logger.info("Finished Testing Homemade")
-    assert win == "1"
-    assert os.path.isfile(os.path.join(CONFIG["pgn_directory"],
-                                       "bo vs b - zzzzzzzz.pgn"))
+import pytest
+import zipfile
+import requests
+import time
+import yaml
+import chess
+import chess.engine
+import threading
+import os
+import sys
+import stat
+import shutil
+import importlib
+if __name__ == "__main__":
+    sys.exit(f"The script {os.path.basename(__file__)} should only be run by pytest.")
+shutil.copyfile("lichess.py", "correct_lichess.py")
+shutil.copyfile("test_bot/lichess.py", "lichess.py")
+lichess_bot = importlib.import_module("lichess-bot")
+
+platform = sys.platform
+file_extension = ".exe" if platform == "win32" else ""
+stockfish_path = f"./TEMP/sf{file_extension}"
+
+
+def download_sf():
+    windows_or_linux = "win" if platform == "win32" else "linux"
+    base_name = f"stockfish_14.1_{windows_or_linux}_x64"
+    zip_link = f"https://stockfishchess.org/files/{base_name}.zip"
+    response = requests.get(zip_link, allow_redirects=True)
+    with open("./TEMP/sf_zip.zip", "wb") as file:
+        file.write(response.content)
+    with zipfile.ZipFile("./TEMP/sf_zip.zip", "r") as zip_ref:
+        zip_ref.extractall("./TEMP/")
+    shutil.copyfile(f"./TEMP/{base_name}/{base_name}{file_extension}", stockfish_path)
+    if windows_or_linux == "linux":
+        st = os.stat(stockfish_path)
+        os.chmod(stockfish_path, st.st_mode | stat.S_IEXEC)
+
+
+def download_lc0():
+    response = requests.get("https://github.com/LeelaChessZero/lc0/releases/download/v0.28.2/lc0-v0.28.2-windows-cpu-dnnl.zip", allow_redirects=True)
+    with open("./TEMP/lc0_zip.zip", "wb") as file:
+        file.write(response.content)
+    with zipfile.ZipFile("./TEMP/lc0_zip.zip", "r") as zip_ref:
+        zip_ref.extractall("./TEMP/")
+
+
+def download_sjeng():
+    response = requests.get("https://sjeng.org/ftp/Sjeng112.zip", allow_redirects=True)
+    with open("./TEMP/sjeng_zip.zip", "wb") as file:
+        file.write(response.content)
+    with zipfile.ZipFile("./TEMP/sjeng_zip.zip", "r") as zip_ref:
+        zip_ref.extractall("./TEMP/")
+    shutil.copyfile("./TEMP/Release/Sjeng112.exe", "./TEMP/sjeng.exe")
+
+
+if os.path.exists("TEMP"):
+    shutil.rmtree("TEMP")
+os.mkdir("TEMP")
+download_sf()
+if platform == "win32":
+    download_lc0()
+    download_sjeng()
+logging_level = lichess_bot.logging.INFO
+lichess_bot.logging_configurer(logging_level, None)
+lichess_bot.logger.info("Downloaded engines")
+
+
+def run_bot(CONFIG, logging_level):
+    lichess_bot.logger.info(lichess_bot.intro())
+    li = lichess_bot.lichess.Lichess(CONFIG["token"], CONFIG["url"], lichess_bot.__version__)
+
+    user_profile = li.get_profile()
+    username = user_profile["username"]
+    is_bot = user_profile.get("title") == "BOT"
+    lichess_bot.logger.info(f"Welcome {username}!")
+
+    if not is_bot:
+        is_bot = lichess_bot.upgrade_account(li)
+
+    if is_bot:
+        def run_test():
+
+            def thread_for_test():
+                open("./logs/events.txt", "w").close()
+                open("./logs/states.txt", "w").close()
+                open("./logs/result.txt", "w").close()
+
+                start_time = 10
+                increment = 0.1
+
+                board = chess.Board()
+                wtime = start_time
+                btime = start_time
+
+                with open("./logs/states.txt", "w") as file:
+                    file.write(f"\n{wtime},{btime}")
+
+                engine = chess.engine.SimpleEngine.popen_uci(stockfish_path)
+                engine.configure({"Skill Level": 0, "Move Overhead": 1000})
+
+                while True:
+                    if board.is_game_over():
+                        with open("./logs/events.txt", "w") as file:
+                            file.write("end")
+                        break
+
+                    if len(board.move_stack) % 2 == 0:
+                        if not board.move_stack:
+                            move = engine.play(board,
+                                               chess.engine.Limit(time=1),
+                                               ponder=False)
+                        else:
+                            start_time = time.perf_counter_ns()
+                            move = engine.play(board,
+                                               chess.engine.Limit(white_clock=wtime - 2,
+                                                                  white_inc=increment),
+                                               ponder=False)
+                            end_time = time.perf_counter_ns()
+                            wtime -= (end_time - start_time) / 1e9
+                            wtime += increment
+                        board.push(move.move)
+
+                        uci_move = move.move.uci()
+                        with open("./logs/states.txt") as states:
+                            state = states.read().split("\n")
+                        state[0] += f" {uci_move}"
+                        state = "\n".join(state)
+                        with open("./logs/states.txt", "w") as file:
+                            file.write(state)
+
+                    else:  # lichess-bot move
+                        start_time = time.perf_counter_ns()
+                        while True:
+                            with open("./logs/states.txt") as states:
+                                state2 = states.read()
+                            time.sleep(0.001)
+                            moves = state2.split("\n")[0]
+                            temp_board = chess.Board()
+                            moves_are_correct = True
+                            for move in moves.split():
+                                try:
+                                    temp_board.push_uci(move)
+                                except ValueError:
+                                    moves_are_correct = False
+                            if state != state2 and moves_are_correct:
+                                break
+                        with open("./logs/states.txt") as states:
+                            state2 = states.read()
+                        end_time = time.perf_counter_ns()
+                        if len(board.move_stack) > 1:
+                            btime -= (end_time - start_time) / 1e9
+                            btime += increment
+                        move = state2.split("\n")[0].split(" ")[-1]
+                        board.push_uci(move)
+
+                    time.sleep(0.001)
+                    with open("./logs/states.txt") as states:
+                        state = states.read().split("\n")
+                    state[1] = f"{wtime},{btime}"
+                    state = "\n".join(state)
+                    with open("./logs/states.txt", "w") as file:
+                        file.write(state)
+
+                engine.quit()
+                win = board.outcome().winner == chess.BLACK
+                with open("./logs/result.txt", "w") as file:
+                    file.write("1" if win else "0")
+
+            thr = threading.Thread(target=thread_for_test)
+            thr.start()
+            lichess_bot.start(li, user_profile, CONFIG, logging_level, None, one_game=True)
+            thr.join()
+
+        run_test()
+
+        with open("./logs/result.txt") as file:
+            data = file.read()
+        return data
+
+    else:
+        lichess_bot.logger.error(f'{user_profile["username"]} is not a bot account. Please upgrade it to a bot account!')
+
+
+@pytest.mark.timeout(150, method="thread")
+def test_sf():
+    if platform != "linux" and platform != "win32":
+        assert True
+        return
+    if os.path.exists("logs"):
+        shutil.rmtree("logs")
+    os.mkdir("logs")
+    with open("./config.yml.default") as file:
+        CONFIG = yaml.safe_load(file)
+    CONFIG["token"] = ""
+    CONFIG["engine"]["dir"] = "./TEMP/"
+    CONFIG["engine"]["name"] = f"sf{file_extension}"
+    CONFIG["engine"]["uci_options"]["Threads"] = 1
+    CONFIG["pgn_directory"] = "TEMP/sf_game_record"
+    win = run_bot(CONFIG, logging_level)
+    shutil.rmtree("logs")
+    lichess_bot.logger.info("Finished Testing SF")
+    assert win == "1"
+    assert os.path.isfile(os.path.join(CONFIG["pgn_directory"],
+                                       "bo vs b - zzzzzzzz.pgn"))
+
+
+@pytest.mark.timeout(150, method="thread")
+def test_lc0():
+    if platform != "win32":
+        assert True
+        return
+    if os.path.exists("logs"):
+        shutil.rmtree("logs")
+    os.mkdir("logs")
+    with open("./config.yml.default") as file:
+        CONFIG = yaml.safe_load(file)
+    CONFIG["token"] = ""
+    CONFIG["engine"]["dir"] = "./TEMP/"
+    CONFIG["engine"]["working_dir"] = "./TEMP/"
+    CONFIG["engine"]["name"] = "lc0.exe"
+    CONFIG["engine"]["uci_options"]["Threads"] = 1
+    CONFIG["engine"]["uci_options"].pop("Hash", None)
+    CONFIG["engine"]["uci_options"].pop("Move Overhead", None)
+    CONFIG["pgn_directory"] = "TEMP/lc0_game_record"
+    win = run_bot(CONFIG, logging_level)
+    shutil.rmtree("logs")
+    lichess_bot.logger.info("Finished Testing LC0")
+    assert win == "1"
+    assert os.path.isfile(os.path.join(CONFIG["pgn_directory"],
+                                       "bo vs b - zzzzzzzz.pgn"))
+
+
+@pytest.mark.timeout(150, method="thread")
+def test_sjeng():
+    if platform != "win32":
+        assert True
+        return
+    if os.path.exists("logs"):
+        shutil.rmtree("logs")
+    os.mkdir("logs")
+    with open("./config.yml.default") as file:
+        CONFIG = yaml.safe_load(file)
+    CONFIG["token"] = ""
+    CONFIG["engine"]["dir"] = "./TEMP/"
+    CONFIG["engine"]["working_dir"] = "./TEMP/"
+    CONFIG["engine"]["protocol"] = "xboard"
+    CONFIG["engine"]["name"] = "sjeng.exe"
+    CONFIG["engine"]["ponder"] = False
+    CONFIG["pgn_directory"] = "TEMP/sjeng_game_record"
+    win = run_bot(CONFIG, logging_level)
+    shutil.rmtree("logs")
+    lichess_bot.logger.info("Finished Testing Sjeng")
+    assert win == "1"
+    assert os.path.isfile(os.path.join(CONFIG["pgn_directory"],
+                                       "bo vs b - zzzzzzzz.pgn"))
+
+
+@pytest.mark.timeout(150, method="thread")
+def test_homemade():
+    if platform != "linux" and platform != "win32":
+        assert True
+        return
+    with open("strategies.py") as file:
+        original_strategies = file.read()
+
+    with open("strategies.py", "a") as file:
+        file.write(f"""
+class Stockfish(ExampleEngine):
+    def __init__(self, commands, options, stderr, draw_or_resign, **popen_args):
+        super().__init__(commands, options, stderr, draw_or_resign, **popen_args)
+        self.engine = chess.engine.SimpleEngine.popen_uci('{stockfish_path}')
+
+    def search(self, board, time_limit, *args):
+        return self.engine.play(board, time_limit)
+""")
+    if os.path.exists("logs"):
+        shutil.rmtree("logs")
+    os.mkdir("logs")
+    with open("./config.yml.default") as file:
+        CONFIG = yaml.safe_load(file)
+    CONFIG["token"] = ""
+    CONFIG["engine"]["name"] = "Stockfish"
+    CONFIG["engine"]["protocol"] = "homemade"
+    CONFIG["pgn_directory"] = "TEMP/homemade_game_record"
+    win = run_bot(CONFIG, logging_level)
+    shutil.rmtree("logs")
+    with open("strategies.py", "w") as file:
+        file.write(original_strategies)
+    lichess_bot.logger.info("Finished Testing Homemade")
+    assert win == "1"
+    assert os.path.isfile(os.path.join(CONFIG["pgn_directory"],
+                                       "bo vs b - zzzzzzzz.pgn"))